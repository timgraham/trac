--- conflicted
+++ resolved
@@ -41,11 +41,7 @@
   help-misc           several other tasks
 
   help-all            all the tasks at a glance...
-<<<<<<< HEAD
-endef
-=======
-endef 
->>>>>>> 1c373f57
+endef
 # `
 export HELP
 
@@ -554,6 +550,7 @@
 	@$(PYTHON) doc/utils/checkapidoc.py
 
 apidoc-%:
+	@echo $$PYTHONPATH
 	@$(SPHINXBUILD) -b $(*) \
 	    $(sphinxopts) $(sphinxopts-$(*)) \
 	    -d build/doc/doctree \
@@ -621,9 +618,9 @@
 release-src: wheel sdist
 
 wheel:
-	@python setup.py bdist_wheel
+	@$(PYTHON) setup.py bdist_wheel
 sdist:
-	@python setup.py sdist --formats=gztar,zip
+	@$(PYTHON) setup.py sdist --formats=gztar,zip
 
 sdist+wheel = $(sdist_gztar) $(sdist_zip) $(bdist_wheel)
 
@@ -651,7 +648,7 @@
 wininst.x64 = dist/Trac-$(version).win-amd64.exe
 
 wininst:
-	@python setup.py bdist_wininst
+	@$(PYTHON) setup.py bdist_wininst
 endif # Windows_NT
 
 packages = $(wildcard $(sdist+wheel) $(wininst))
