#!/usr/bin/env python
# -*- coding: utf-8 -*-
#
# Copyright (C) 2003-2014 Edgewall Software
# Copyright (C) 2003-2005 Jonas Borgström <jonas@edgewall.com>
# Copyright (C) 2005 Christopher Lenz <cmlenz@gmx.de>
# All rights reserved.
#
# This software is licensed as described in the file COPYING, which
# you should have received as part of this distribution. The terms
# are also available at http://trac.edgewall.org/wiki/TracLicense.
#
# This software consists of voluntary contributions made by many
# individuals. For the exact contribution history, see the revision
# history and logs, available at http://trac.edgewall.org/log/.
#
# Author: Jonas Borgström <jonas@edgewall.com>
#         Christopher Lenz <cmlenz@gmx.de>

import abc
import doctest
import inspect
<<<<<<< HEAD
import io
import logging
import logging.handlers
=======
import numbers
>>>>>>> 5d04b716
import os
import shutil
import sys
import tempfile
import time
import types
import unittest

try:
    from babel import Locale
except ImportError:
    locale_en = None
else:
    locale_en = Locale.parse('en_US')

import trac.db.mysql_backend
import trac.db.postgres_backend
import trac.db.sqlite_backend
import trac.log
from trac.config import Configuration
from trac.core import ComponentManager, ComponentMeta, TracError
from trac.db.api import DatabaseManager, parse_connection_uri
from trac.env import Environment
from trac.perm import PermissionCache
from trac.ticket.default_workflow import load_workflow_config_snippet
from trac.util import translation
from trac.util.datefmt import time_now, utc
from trac.web.api import _RequestArgs, Request, arg_list_to_args
from trac.web.chrome import Chrome
from trac.web.session import Session


def Mock(bases=(), *initargs, **kw):
    """
    Simple factory for dummy classes that can be used as replacement for the
    real implementation in tests.

    Base classes for the mock can be specified using the first parameter, which
    must be either a tuple of class objects or a single class object. If the
    bases parameter is omitted, the base class of the mock will be object.

    So to create a mock that is derived from the builtin dict type, you can do:

    >>> mock = Mock(dict)
    >>> mock['foo'] = 'bar'
    >>> mock['foo']
    'bar'

    Attributes of the class are provided by any additional keyword parameters.

    >>> mock = Mock(foo='bar')
    >>> mock.foo
    'bar'

    Objects produces by this function have the special feature of not requiring
    the 'self' parameter on methods, because you should keep data at the scope
    of the test function. So you can just do:

    >>> mock = Mock(add=lambda x,y: x+y)
    >>> mock.add(1, 1)
    2

    To access attributes from the mock object from inside a lambda function,
    just access the mock itself:

    >>> mock = Mock(dict, do=lambda x: 'going to the %s' % mock[x])
    >>> mock['foo'] = 'bar'
    >>> mock.do('foo')
    'going to the bar'

    Because assignments or other types of statements don't work in lambda
    functions, assigning to a local variable from a mock function requires some
    extra work:

    >>> myvar = [None]
    >>> mock = Mock(set=lambda x: myvar.__setitem__(0, x))
    >>> mock.set(1)
    >>> myvar[0]
    1
    """
    if not isinstance(bases, tuple):
        bases = (bases,)

    # if base classes have abstractmethod and abstractproperty,
    # create dummy methods for abstracts
    attrs = {}
    def dummyfn(self, *args, **kwargs):
        raise NotImplementedError
    for base in bases:
        if getattr(base, '__metaclass__', None) is not abc.ABCMeta:
            continue
        fn = types.MethodType(dummyfn, base)
        for name, attr in inspect.getmembers(base):
            if name in attrs:
                continue
            if isinstance(attr, abc.abstractproperty) or \
                    getattr(attr, '__isabstractmethod__', False):
                attrs[name] = fn

    cls = type('Mock', bases, attrs)
    mock = cls(*initargs)
    for k, v in kw.items():
        setattr(mock, k, v)
    return mock


class MockPerm(object):
    """Fake permission class. Necessary as Mock can not be used with operator
    overloading."""

    username = ''

    def has_permission(self, action, realm_or_resource=None, id=False,
                       version=False):
        return True
    __contains__ = has_permission

    def __call__(self, realm_or_resource, id=False, version=False):
        return self

    def require(self, action, realm_or_resource=None, id=False, version=False,
                message=None):
        pass
    assert_permission = require


def MockRequest(env, **kwargs):
    """Request object for testing. Keyword arguments populate an
    `environ` dictionary and the callbacks.

    If `authname` is specified in a keyword arguments a `PermissionCache`
    object is created, otherwise if `authname` is not specified or is
    `None` a `MockPerm` object is used and the `authname` is set to
    'anonymous'.

    The following keyword arguments are commonly used:
    :keyword args: dictionary of request arguments
    :keyword authname: the name of the authenticated user, or 'anonymous'
    :keyword method: the HTTP request method
    :keyword path_info: the request path inside the application

    Additionally `cookie`, `format`, `language`, `lc_time`, `locale`,
    `remote_addr`, `remote_user`, `script_name`, `server_name`, `server_port`
    and `tz` can be specified as keyword arguments.

    :since: 1.0.11
    """

    authname = kwargs.get('authname')
    if authname is None:
        authname = 'anonymous'
        perm = MockPerm()
    else:
        perm = PermissionCache(env, authname)

    def convert(val):
        if isinstance(val, bool):
            return unicode(int(val))
        elif isinstance(val, numbers.Number):
            return unicode(val)
        elif isinstance(val, (list, tuple)):
            return [convert(v) for v in val]
        else:
            return val

    if 'arg_list' in kwargs:
        arg_list = [(k, convert(v)) for k, v in kwargs['arg_list']]
        args = arg_list_to_args(arg_list)
    else:
        args = _RequestArgs()
        args.update((k, convert(v))
                    for k, v in kwargs.get('args', {}).iteritems())
        arg_list = [(name, value) for name in args
                                  for value in args.getlist(name)]

    environ = {
        'trac.base_url': env.abs_href(),
        'wsgi.url_scheme': 'http',
        'HTTP_ACCEPT_LANGUAGE': kwargs.get('language', ''),
        'HTTP_COOKIE': kwargs.get('cookie', ''),
        'PATH_INFO': kwargs.get('path_info', '/'),
        'REQUEST_METHOD': kwargs.get('method', 'GET'),
        'REMOTE_ADDR': kwargs.get('remote_addr', '127.0.0.1'),
        'REMOTE_USER': kwargs.get('remote_user', authname),
        'SCRIPT_NAME': kwargs.get('script_name', '/trac.cgi'),
        'SERVER_NAME': kwargs.get('server_name', 'localhost'),
        'SERVER_PORT': kwargs.get('server_port', '80'),
    }
    for key in environ:
        if isinstance(environ[key], unicode):
            environ[key] = environ[key].encode('utf-8')

    status_sent = []
    headers_sent = {}
    response_sent = io.BytesIO()

    def start_response(status, headers, exc_info=None):
        status_sent.append(status)
        headers_sent.update(dict(headers))
        return response_sent.write

    req = Mock(Request, environ, start_response)
    req.status_sent = status_sent
    req.headers_sent = headers_sent
    req.response_sent = response_sent

    req.callbacks.update({
        'arg_list': lambda req: arg_list,
        'args': lambda req: args,
        'authname': lambda req: authname,
        'chrome': Chrome(env).prepare_request,
        'form_token': lambda req: kwargs.get('form_token', 0),
        'languages': Request._parse_languages,
        'lc_time': lambda req: kwargs.get('lc_time', locale_en),
        'locale': lambda req: kwargs.get('locale'),
        'incookie': Request._parse_cookies,
        'perm': lambda req: perm,
        'session': lambda req: Session(env, req),
        'tz': lambda req: kwargs.get('tz', utc),
        'use_xsendfile': False,
        'xsendfile_header': None,
        '_inheaders': Request._parse_headers
    })

    return req


class TestSetup(unittest.TestSuite):
    """
    Test suite decorator that allows a fixture to be setup for a complete
    suite of test cases.
    """
    def setUp(self):
        """Sets up the fixture, and sets self.fixture if needed"""
        pass

    def tearDown(self):
        """Tears down the fixture"""
        pass

    def run(self, result):
        """Setup the fixture (self.setUp), call .setFixture on all the tests,
        and tear down the fixture (self.tearDown)."""
        self.setUp()
        if hasattr(self, 'fixture'):
            for test in self._tests:
                if hasattr(test, 'setFixture'):
                    test.setFixture(self.fixture)
        unittest.TestSuite.run(self, result)
        self.tearDown()
        return result

    def _wrapped_run(self, *args, **kwargs):
        """Python 2.7 / unittest2 compatibility - there must be a better
        way..."""
        self.setUp()
        if hasattr(self, 'fixture'):
            for test in self._tests:
                if hasattr(test, 'setFixture'):
                    test.setFixture(self.fixture)
        unittest.TestSuite._wrapped_run(self, *args, **kwargs)
        self.tearDown()


class TestCaseSetup(unittest.TestCase):
    def setFixture(self, fixture):
        self.fixture = fixture


# -- Database utilities

def get_dburi():
    dburi = os.environ.get('TRAC_TEST_DB_URI')
    if dburi:
        scheme, db_prop = parse_connection_uri(dburi)
        # Assume the schema 'tractest' for PostgreSQL
        if scheme == 'postgres' and \
                not db_prop.get('params', {}).get('schema'):
            dburi += ('&' if '?' in dburi else '?') + 'schema=tractest'
        elif scheme == 'sqlite' and db_prop['path'] != ':memory:' and \
                not db_prop.get('params', {}).get('synchronous'):
            # Speed-up tests with SQLite database
            dburi += ('&' if '?' in dburi else '?') + 'synchronous=off'
        return dburi
    return 'sqlite::memory:'


class EnvironmentStub(Environment):
    """A stub of the trac.env.Environment class for testing."""

    required = False
    abstract = True

    def __init__(self, default_data=False, enable=None, disable=None,
                 path=None, destroying=False, config=None):
        """Construct a new Environment stub object.

        :param default_data: If True, populate the database with some
                             defaults.
        :param enable: A list of component classes or name globs to
                       activate in the stub environment.
        :param disable: A list of component classes or name globs to
                        deactivate in the stub environment.
        :param path: The location of the environment in the file system.
                     No files or directories are created when specifying
                     this parameter.
        :param destroying: If True, the database will not be reset. This is
                           useful for cases when the object is being
                           constructed in order to call `destroy_db`.
        :param config: A list of (section, key, value) configuration
                       tuples.
        """
        if enable is not None and not isinstance(enable, (list, tuple)):
            raise TypeError('Keyword argument "enable" must be a list')
        if disable is not None and not isinstance(disable, (list, tuple)):
            raise TypeError('Keyword argument "disable" must be a list')

        ComponentManager.__init__(self)

        self._old_registry = None
        self._old_components = None

        import trac
        self.path = path
        if self.path is None:
            self.path = os.path.abspath(os.path.dirname(trac.__file__))
        self.path = os.path.normpath(os.path.normcase(self.path))

        # -- configuration
        self.config = Configuration(None)
        # We have to have a ticket-workflow config for ''lots'' of things to
        # work.  So insert the basic-workflow config here.  There may be a
        # better solution than this.
        load_workflow_config_snippet(self.config, 'basic-workflow.ini')
        self.config.set('logging', 'log_level', 'DEBUG')
        self.config.set('logging', 'log_type', 'none')  # Ignored.
        if enable is not None:
            self.config.set('components', 'trac.*', 'disabled')
        else:
            self.config.set('components', 'tracopt.versioncontrol.*',
                            'enabled')
        for name_or_class in enable or ():
            config_key = self._component_name(name_or_class)
            self.config.set('components', config_key, 'enabled')
        for name_or_class in disable or ():
            config_key = self._component_name(name_or_class)
            self.config.set('components', config_key, 'disabled')
        self.config.set('trac', 'permission_policies',
                        'DefaultPermissionPolicy, LegacyAttachmentPolicy')
        for item in config or []:
            self.config.set(*item)

        # -- logging
        self.setup_log()

        # -- database
        self.dburi = get_dburi()
        self.config.set('components', 'trac.db.*', 'enabled')
        self.config.set('trac', 'database', self.dburi)

        if not destroying:
            self.reset_db(default_data)

        self.config.set('trac', 'base_url', 'http://example.org/trac.cgi')

        translation.activate(locale_en)

    def setup_log(self):
        self.log = logging.getLogger('trac.test')
        level = self.log_level.upper()
        level_as_int = trac.log.LOG_LEVEL_MAP.get(level)
        self.log.setLevel(level_as_int)
        handler_cls = logging.handlers.BufferingHandler
        if not self.log.handlers:
            log_handler = handler_cls(sys.maxsize)  # Never flush implicitly.
            formatter = logging.Formatter(self.log_format)
            log_handler.setFormatter(formatter)
            self.log.addHandler(log_handler)
        elif len(self.log.handlers) == 1 and \
                isinstance(self.log.handlers[0], handler_cls):
            self.log.handlers[0].flush()  # Reset buffer.
        else:
            raise TracError("Logger has unexpected handler(s).")

    @property
    def log_messages(self):
        """Returns a list of tuples (level, message)."""
        return [(record.levelname, record.getMessage())
                for record in self.log.handlers[0].buffer]

    def reset_db(self, default_data=None):
        """Remove all data from Trac tables, keeping the tables themselves.

        :param default_data: after clean-up, initialize with default data
        :return: True upon success
        """
        from trac import db_default
        tables = []
        dbm = DatabaseManager(self)
        try:
            db_version = dbm.get_database_version()
        except (TracError, self.db_exc.DatabaseError):
            pass
        else:
            if db_version == db_default.db_version:
                # same version, simply clear the tables (faster)
                tables = dbm.reset_tables()
            else:
                # different version or version unknown, drop the tables
                self.destroy_db()

        if not tables:
            dbm.init_db()
            # Make sure the next db_query()/db_transaction() will create
            # a new connection aware of the new data model - see #8518.
            if self.dburi != 'sqlite::memory:':
                dbm.shutdown()

        if default_data:
            dbm.insert_into_tables(db_default.get_data)
        else:
            dbm.set_database_version(db_default.db_version)

    def destroy_db(self):
        """Destroy the database."""
        try:
            DatabaseManager(self).destroy_db()
        except (TracError, self.db_exc.DatabaseError):
            pass

    def clear_component_registry(self):
        """Clear the component registry.

        The registry entries are saved entries so they can be restored
        later using the `restore_component_registry` method.

        :since: 1.0.11
        :since 1.3.2: Deprecated and will be removed in 1.5.1. Create
                      components in `setUpClass` and remove them in
                      `tearDownClass` using `ComponentMeta.deregister`.
        """
        self._old_registry = ComponentMeta._registry
        self._old_components = ComponentMeta._components
        ComponentMeta._registry = {}

    def restore_component_registry(self):
        """Restore the component registry.

        The component registry must have been cleared and saved using
        the `clear_component_registry` method.

        :since: 1.0.11
        :since 1.3.2: Deprecated and will be removed in 1.5.1. Create
                      components in `setUpClass` and remove them in
                      `tearDownClass` using `ComponentMeta.deregister`.
        """
        if self._old_registry is None:
            raise TracError("The clear_component_registry method must be "
                            "called first.")
        ComponentMeta._registry = self._old_registry
        ComponentMeta._components = self._old_components

    # tearDown helper

    def reset_db_and_disk(self):
        """Performs a complete environment reset in a robust way.

        The database is reset, then the connections are shut down, and
        finally all environment files are removed from the disk.
        """
        self.reset_db()
        self.shutdown() # really closes the db connections
        rmtree(self.env.path)
        if self._old_registry is not None:
            self.restore_component_registry()

    # other utilities

    def insert_users(self, users):
        """Insert a tuple representing a user session to the
        `session` and `session_attributes` tables.

        The tuple can be length 3 with entries username, name and
        email, in which case an authenticated user is assumed. The
        tuple can also be length 4, with the last entry specifying
        `1` for an authenticated user or `0` for an unauthenticated
        user.
        """
        with self.db_transaction as db:
            for row in users:
                if len(row) == 3:
                    username, name, email = row
                    authenticated = 1
                else:  # len(row) == 4
                    username, name, email, authenticated = row
                db("INSERT INTO session VALUES (%s, %s, %s)",
                   (username, authenticated, int(time_now())))
                db("INSERT INTO session_attribute VALUES (%s,%s,'name',%s)",
                   (username, authenticated, name))
                db("INSERT INTO session_attribute VALUES (%s,%s,'email',%s)",
                   (username, authenticated, email))

    # overridden

    def is_component_enabled(self, cls):
        if self._component_name(cls).startswith('__main__.'):
            return True
        return Environment.is_component_enabled(self, cls)


def mkdtemp():
    """Create a temp directory with prefix `trac-tempenv`
    and return the directory name.
    """
    return os.path.realpath(tempfile.mkdtemp(prefix='trac-testdir-'))


def locate(fn):
    """Locates a binary on the path.

    Returns the fully-qualified path, or None.
    """
    exec_suffix = '.exe' if os.name == 'nt' else ''

    for p in ["."] + os.environ['PATH'].split(os.pathsep):
        f = os.path.join(p, fn + exec_suffix)
        if os.path.exists(f):
            return f
    return None


def rmtree(path):
    import errno
    def onerror(function, path, excinfo, retry=1):
        # `os.remove` fails for a readonly file on Windows.
        # Then, it attempts to be writable and remove.
        if function != os.remove:
            raise
        e = excinfo[1]
        if isinstance(e, OSError) and e.errno == errno.EACCES:
            mode = os.stat(path).st_mode
            os.chmod(path, mode | 0666)
            try:
                function(path)
            except Exception:
                # print "%d: %s %o" % (retry, path, os.stat(path).st_mode)
                if retry > 10:
                    raise
                time.sleep(0.1)
                onerror(function, path, excinfo, retry + 1)
        else:
            raise
    if os.name == 'nt' and isinstance(path, str):
        # Use unicode characters in order to allow non-ansi characters
        # on Windows.
        path = unicode(path, sys.getfilesystemencoding())
    shutil.rmtree(path, onerror=onerror)


INCLUDE_FUNCTIONAL_TESTS = True


def test_suite():
    import trac.tests
    import trac.admin.tests
    import trac.db.tests
    import trac.mimeview.tests
    import trac.notification.tests
    import trac.search.tests
    import trac.ticket.tests
    import trac.timeline.tests
    import trac.upgrades.tests
    import trac.util.tests
    import trac.versioncontrol.tests
    import trac.versioncontrol.web_ui.tests
    import trac.web.tests
    import trac.wiki.tests
    import tracopt.perm.tests
    import tracopt.ticket.tests
    import tracopt.versioncontrol.git.tests
    import tracopt.versioncontrol.svn.tests

    suite = unittest.TestSuite()
    suite.addTest(trac.tests.basicSuite())
    suite.addTest(trac.admin.tests.test_suite())
    suite.addTest(trac.db.tests.test_suite())
    suite.addTest(trac.mimeview.tests.test_suite())
    suite.addTest(trac.notification.tests.test_suite())
    suite.addTest(trac.search.tests.test_suite())
    suite.addTest(trac.ticket.tests.test_suite())
    suite.addTest(trac.timeline.tests.test_suite())
    suite.addTest(trac.upgrades.tests.test_suite())
    suite.addTest(trac.util.tests.test_suite())
    suite.addTest(trac.versioncontrol.tests.test_suite())
    suite.addTest(trac.versioncontrol.web_ui.tests.test_suite())
    suite.addTest(trac.web.tests.test_suite())
    suite.addTest(trac.wiki.tests.test_suite())
    suite.addTest(tracopt.perm.tests.test_suite())
    suite.addTest(tracopt.ticket.tests.test_suite())
    suite.addTest(tracopt.versioncontrol.git.tests.test_suite())
    suite.addTest(tracopt.versioncontrol.svn.tests.test_suite())
    suite.addTest(doctest.DocTestSuite(sys.modules[__name__]))
    if INCLUDE_FUNCTIONAL_TESTS:
        suite.addTest(trac.tests.functionalSuite())
    return suite


if __name__ == '__main__':
    # FIXME: this is a bit inelegant
    if '--skip-functional-tests' in sys.argv:
        sys.argv.remove('--skip-functional-tests')
        INCLUDE_FUNCTIONAL_TESTS = False
    unittest.main(defaultTest='test_suite')<|MERGE_RESOLUTION|>--- conflicted
+++ resolved
@@ -20,13 +20,10 @@
 import abc
 import doctest
 import inspect
-<<<<<<< HEAD
 import io
 import logging
 import logging.handlers
-=======
 import numbers
->>>>>>> 5d04b716
 import os
 import shutil
 import sys
