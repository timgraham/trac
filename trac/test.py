#!/usr/bin/env python
# -*- coding: utf-8 -*-
#
# Copyright (C) 2003-2009 Edgewall Software
# Copyright (C) 2003-2005 Jonas Borgström <jonas@edgewall.com>
# Copyright (C) 2005 Christopher Lenz <cmlenz@gmx.de>
# All rights reserved.
#
# This software is licensed as described in the file COPYING, which
# you should have received as part of this distribution. The terms
# are also available at http://trac.edgewall.org/wiki/TracLicense.
#
# This software consists of voluntary contributions made by many
# individuals. For the exact contribution history, see the revision
# history and logs, available at http://trac.edgewall.org/log/.
#
# Author: Jonas Borgström <jonas@edgewall.com>
#         Christopher Lenz <cmlenz@gmx.de>

from __future__ import with_statement

import doctest
import os
import unittest
import sys

try:
    from babel import Locale
except ImportError:
    Locale = None

from trac.config import Configuration
from trac.core import Component, ComponentManager
from trac.env import Environment
from trac.db.api import _parse_db_str, DatabaseManager
from trac.db.sqlite_backend import SQLiteConnection
from trac.db.util import ConnectionWrapper
import trac.db.postgres_backend
import trac.db.mysql_backend
from trac.ticket.default_workflow import load_workflow_config_snippet
from trac.util import translation


def Mock(bases=(), *initargs, **kw):
    """
    Simple factory for dummy classes that can be used as replacement for the 
    real implementation in tests.
    
    Base classes for the mock can be specified using the first parameter, which
    must be either a tuple of class objects or a single class object. If the
    bases parameter is omitted, the base class of the mock will be object.

    So to create a mock that is derived from the builtin dict type, you can do:

    >>> mock = Mock(dict)
    >>> mock['foo'] = 'bar'
    >>> mock['foo']
    'bar'

    Attributes of the class are provided by any additional keyword parameters.

    >>> mock = Mock(foo='bar')
    >>> mock.foo
    'bar'

    Objects produces by this function have the special feature of not requiring
    the 'self' parameter on methods, because you should keep data at the scope
    of the test function. So you can just do:

    >>> mock = Mock(add=lambda x,y: x+y)
    >>> mock.add(1, 1)
    2

    To access attributes from the mock object from inside a lambda function,
    just access the mock itself:

    >>> mock = Mock(dict, do=lambda x: 'going to the %s' % mock[x])
    >>> mock['foo'] = 'bar'
    >>> mock.do('foo')
    'going to the bar'

    Because assignments or other types of statements don't work in lambda
    functions, assigning to a local variable from a mock function requires some
    extra work:

    >>> myvar = [None]
    >>> mock = Mock(set=lambda x: myvar.__setitem__(0, x))
    >>> mock.set(1)
    >>> myvar[0]
    1
    """
    if not isinstance(bases, tuple):
        bases = (bases,)
    cls = type('Mock', bases, {})
    mock = cls(*initargs)
    for k, v in kw.items():
        setattr(mock, k, v)
    return mock


class MockPerm(object):
    """Fake permission class. Necessary as Mock can not be used with operator
    overloading."""

    username = ''
    
    def has_permission(self, action, realm_or_resource=None, id=False,
                       version=False):
        return True
    __contains__ = has_permission

    def __call__(self, realm_or_resource, id=False, version=False):
        return self

    def require(self, action, realm_or_resource=None, id=False, version=False):
        pass
    assert_permission = require


class TestSetup(unittest.TestSuite):
    """
    Test suite decorator that allows a fixture to be setup for a complete
    suite of test cases.
    """
    def setUp(self):
        """Sets up the fixture, and sets self.fixture if needed"""
        pass

    def tearDown(self):
        """Tears down the fixture"""
        pass

    def run(self, result):
        """Setup the fixture (self.setUp), call .setFixture on all the tests,
        and tear down the fixture (self.tearDown)."""
        self.setUp()
        if hasattr(self, 'fixture'):
            for test in self._tests:
                if hasattr(test, 'setFixture'):
                    test.setFixture(self.fixture)
        unittest.TestSuite.run(self, result)
        self.tearDown()
        return result

    def _wrapped_run(self, *args, **kwargs):
        "Python 2.7 / unittest2 compatibility - there must be a better way..."
        self.setUp()
        if hasattr(self, 'fixture'):
            for test in self._tests:
                if hasattr(test, 'setFixture'):
                    test.setFixture(self.fixture)
        unittest.TestSuite._wrapped_run(self, *args, **kwargs)
        self.tearDown()

class TestCaseSetup(unittest.TestCase):
    def setFixture(self, fixture):
        self.fixture = fixture


# -- Database utilities

def get_dburi():
<<<<<<< HEAD
    dburi = os.environ.get('TRAC_TEST_DB_URI')
    if dburi:
        scheme, db_prop = _parse_db_str(dburi)
        # Assume the schema 'tractest' for Postgres
        if scheme == 'postgres' and \
                not db_prop.get('params', {}).get('schema'):
            if '?' in dburi:
                dburi += "&schema=tractest"
            else:
                dburi += "?schema=tractest"
        return dburi
    return 'sqlite::memory:'


def reset_sqlite_db(env, db_prop):
    dbname = os.path.basename(db_prop['path'])
    with env.db_transaction as db:
        tables = db("SELECT name FROM sqlite_master WHERE type='table'")
=======
    if os.environ.has_key('TRAC_TEST_DB_URI'):
        dburi = os.environ['TRAC_TEST_DB_URI']
        if dburi:
            scheme, db_prop = _parse_db_str(dburi)
            # Assume the schema 'tractest' for Postgres
            if scheme == 'postgres' and \
                    not db_prop.get('params', {}).get('schema'):
                if '?' in dburi:
                    dburi += "&schema=tractest"
                else:
                    dburi += "?schema=tractest"
            return dburi
    return 'sqlite:db/trac.db'


def reset_postgres_db(db, db_prop):
    dbname = db.schema
    if dbname:
        cursor = db.cursor()
        # reset sequences
        # information_schema.sequences view is available in PostgreSQL 8.2+
        # however Trac supports PostgreSQL 8.0+, uses pg_get_serial_sequence()
        cursor.execute("""
            SELECT sequence_name FROM (
                SELECT pg_get_serial_sequence(%s||table_name, column_name)
                       AS sequence_name
                FROM information_schema.columns
                WHERE table_schema=%s) AS tab
            WHERE sequence_name IS NOT NULL""",
            (dbname + '.', dbname))
        for seq in cursor.fetchall():
            cursor.execute('ALTER SEQUENCE %s RESTART WITH 1' % seq)
        # clear tables
        cursor.execute('SELECT table_name FROM information_schema.tables '
                       'WHERE table_schema=%s', (dbname,))
        tables = cursor.fetchall()
>>>>>>> c91fdad2
        for table in tables:
            db("DELETE FROM %s" % table)
        return tables

def reset_postgres_db(env, db_prop):
    with env.db_transaction as db:
        dbname = db.schema
        if dbname:
            # reset sequences
            for seq in db("""
                  SELECT sequence_name FROM information_schema.sequences
                  WHERE sequence_schema=%s
                  """, (dbname,)):
                db("ALTER SEQUENCE %s RESTART WITH 1" % seq)
            # clear tables
            tables = db("""SELECT table_name FROM information_schema.tables 
                           WHERE table_schema=%s""", (dbname,))
            for table in tables:
                db("DELETE FROM %s" % table)
            # PostgreSQL supports TRUNCATE TABLE as well 
            # (see http://www.postgresql.org/docs/8.1/static/sql-truncate.html)
            # but on the small tables used here, DELETE is actually much faster
            return tables

def reset_mysql_db(env, db_prop):
    dbname = os.path.basename(db_prop['path'])
    if dbname:
        with env.db_transaction as db:
            tables = db("""SELECT table_name FROM information_schema.tables
                           WHERE table_schema=%s""", (dbname,))
            for table in tables:
                # TRUNCATE TABLE is prefered to DELETE FROM, as we need to reset
                # the auto_increment in MySQL.
                db("TRUNCATE TABLE %s" % table)
            return tables


# -- Environment stub

class EnvironmentStub(Environment):
    """A stub of the trac.env.Environment object for testing."""

    href = abs_href = None
    global_databasemanager = None

    def __init__(self, default_data=False, enable=None, disable=None,
                 path=None, destroying=False):
        """Construct a new Environment stub object.

        :param default_data: If True, populate the database with some
                             defaults.
        :param enable: A list of component classes or name globs to
                       activate in the stub environment.
        """
        ComponentManager.__init__(self)
        Component.__init__(self)

        self.systeminfo = []

        import trac
        self.path = path
        if self.path is None:
            self.path = os.path.dirname(trac.__file__)
            if not os.path.isabs(self.path):
                self.path = os.path.join(os.getcwd(), self.path)

        # -- configuration
        self.config = Configuration(None)
        # We have to have a ticket-workflow config for ''lots'' of things to
        # work.  So insert the basic-workflow config here.  There may be a
        # better solution than this.
        load_workflow_config_snippet(self.config, 'basic-workflow.ini')
        self.config.set('logging', 'log_level', 'DEBUG')
        self.config.set('logging', 'log_type', 'stderr')
        if enable is not None:
            self.config.set('components', 'trac.*', 'disabled')
        for name_or_class in enable or ():
            config_key = self._component_name(name_or_class)
            self.config.set('components', config_key, 'enabled')
        for name_or_class in disable or ():
            config_key = self._component_name(name_or_class)
            self.config.set('components', config_key, 'disabled')

        # -- logging
        from trac.log import logger_handler_factory
        self.log, self._log_handler = logger_handler_factory('test')

        # -- database
        self.config.set('components', 'trac.db.*', 'enabled')
        self.dburi = get_dburi()

        init_global = False
        if self.global_databasemanager:
            self.components[DatabaseManager] = global_databasemanager
        else:
            self.config.set('trac', 'database', self.dburi)
            self.global_databasemanager = DatabaseManager(self)
            self.config.set('trac', 'debug_sql', True)
            self.config.set('logging', 'log_type', 'stderr')
            self.config.set('logging', 'log_level', 'DEBUG')
            init_global = not destroying

        if default_data or init_global:
            self.reset_db(default_data)

        # -- avoid chrome URL fingerprinting
        self.config.set('trac', 'fingerprint_resources', 'disabled')

        from trac.web.href import Href
        self.href = Href('/trac.cgi')
        self.abs_href = Href('http://example.org/trac.cgi')

        self.known_users = []
        translation.activate(Locale and Locale('en', 'US'))
        
    def reset_db(self, default_data=None):
        """Remove all data from Trac tables, keeping the tables themselves.
        :param default_data: after clean-up, initialize with default data
        :return: True upon success
        """
        from trac import db_default
        scheme, db_prop = _parse_db_str(self.dburi)
        tables = []
        remove_sqlite_db = False
        try:
            with self.db_transaction as db:
                db.rollback() # make sure there's no transaction in progress
                # check the database version
                database_version = db(
                    "SELECT value FROM system WHERE name='database_version'")
                if database_version:
                    database_version = int(database_version[0][0])
                if database_version == db_default.db_version:
                    # same version, simply clear the tables (faster)
                    m = sys.modules[__name__]
                    reset_fn = 'reset_%s_db' % scheme
                    if hasattr(m, reset_fn):
                        tables = getattr(m, reset_fn)(self, db_prop)
                else:
                    # different version or version unknown, drop the tables
                    remove_sqlite_db = True
                    self.destroy_db(scheme, db_prop)
        except Exception, e:
            # "Database not found ...",
            # "OperationalError: no such table: system" or the like
            pass
        
        db = None # as we might shutdown the pool     FIXME no longer needed!

        if scheme == 'sqlite' and remove_sqlite_db:
            path = db_prop['path']
            if path != ':memory:':
                if not os.path.isabs(path):
                    path = os.path.join(self.path, path)
                self.global_databasemanager.shutdown()
                os.remove(path)
            
        if not tables:
            self.global_databasemanager.init_db()
            # we need to make sure the next get_db_cnx() will re-create 
            # a new connection aware of the new data model - see #8518.
            if self.dburi != 'sqlite::memory:':
                self.global_databasemanager.shutdown() 

        with self.db_transaction as db:
            if default_data:
                for table, cols, vals in db_default.get_data(db):
                    db.executemany("INSERT INTO %s (%s) VALUES (%s)"
                                   % (table, ','.join(cols),
                                      ','.join(['%s' for c in cols])),
                                   vals)
            else:
                db("INSERT INTO system (name, value) VALUES (%s, %s)",
                   ('database_version', str(db_default.db_version)))

    def destroy_db(self, scheme=None, db_prop=None):
        if not (scheme and db_prop):
            scheme, db_prop = _parse_db_str(self.dburi)
        try:
            with self.db_transaction as db:
                if scheme == 'postgres' and db.schema:
                    db('DROP SCHEMA "%s" CASCADE' % db.schema)
                elif scheme == 'mysql':
                    dbname = os.path.basename(db_prop['path'])
                    for table in db("""
                          SELECT table_name FROM information_schema.tables 
                          WHERE table_schema=%s""", (dbname,)):
                        db("DROP TABLE IF EXISTS `%s`" % table)
        except Exception:
            # "TracError: Database not found...",
            # psycopg2.ProgrammingError: schema "tractest" does not exist
            pass
        return False

    # overriden

    def is_component_enabled(self, cls):
        if self._component_name(cls).startswith('__main__.'):
            return True
        return Environment.is_component_enabled(self, cls)

    def get_known_users(self, cnx=None):
        return self.known_users


def locate(fn):
    """Locates a binary on the path.

    Returns the fully-qualified path, or None.
    """
    exec_suffix = '.exe' if os.name == 'nt' else ''
    
    for p in ["."] + os.environ['PATH'].split(os.pathsep):
        f = os.path.join(p, fn + exec_suffix)
        if os.path.exists(f):
            return f
    return None


INCLUDE_FUNCTIONAL_TESTS = True

def suite():
    import trac.tests
    import trac.admin.tests
    import trac.db.tests
    import trac.mimeview.tests
    import trac.ticket.tests
    import trac.util.tests
    import trac.versioncontrol.tests
    import trac.versioncontrol.web_ui.tests
    import trac.web.tests
    import trac.wiki.tests
    import tracopt.mimeview.tests

    suite = unittest.TestSuite()
    suite.addTest(trac.tests.basicSuite())
    if INCLUDE_FUNCTIONAL_TESTS:
        suite.addTest(trac.tests.functionalSuite())
    suite.addTest(trac.admin.tests.suite())
    suite.addTest(trac.db.tests.suite())
    suite.addTest(trac.mimeview.tests.suite())
    suite.addTest(trac.ticket.tests.suite())
    suite.addTest(trac.util.tests.suite())
    suite.addTest(trac.versioncontrol.tests.suite())
    suite.addTest(trac.versioncontrol.web_ui.tests.suite())
    suite.addTest(trac.web.tests.suite())
    suite.addTest(trac.wiki.tests.suite())
    suite.addTest(tracopt.mimeview.tests.suite())
    suite.addTest(doctest.DocTestSuite(sys.modules[__name__]))

    return suite

if __name__ == '__main__':
    #FIXME: this is a bit inelegant
    if '--skip-functional-tests' in sys.argv:
        sys.argv.remove('--skip-functional-tests')
        INCLUDE_FUNCTIONAL_TESTS = False
    unittest.main(defaultTest='suite')<|MERGE_RESOLUTION|>--- conflicted
+++ resolved
@@ -160,7 +160,6 @@
 # -- Database utilities
 
 def get_dburi():
-<<<<<<< HEAD
     dburi = os.environ.get('TRAC_TEST_DB_URI')
     if dburi:
         scheme, db_prop = _parse_db_str(dburi)
@@ -179,57 +178,28 @@
     dbname = os.path.basename(db_prop['path'])
     with env.db_transaction as db:
         tables = db("SELECT name FROM sqlite_master WHERE type='table'")
-=======
-    if os.environ.has_key('TRAC_TEST_DB_URI'):
-        dburi = os.environ['TRAC_TEST_DB_URI']
-        if dburi:
-            scheme, db_prop = _parse_db_str(dburi)
-            # Assume the schema 'tractest' for Postgres
-            if scheme == 'postgres' and \
-                    not db_prop.get('params', {}).get('schema'):
-                if '?' in dburi:
-                    dburi += "&schema=tractest"
-                else:
-                    dburi += "?schema=tractest"
-            return dburi
-    return 'sqlite:db/trac.db'
-
-
-def reset_postgres_db(db, db_prop):
-    dbname = db.schema
-    if dbname:
-        cursor = db.cursor()
-        # reset sequences
-        # information_schema.sequences view is available in PostgreSQL 8.2+
-        # however Trac supports PostgreSQL 8.0+, uses pg_get_serial_sequence()
-        cursor.execute("""
-            SELECT sequence_name FROM (
-                SELECT pg_get_serial_sequence(%s||table_name, column_name)
-                       AS sequence_name
-                FROM information_schema.columns
-                WHERE table_schema=%s) AS tab
-            WHERE sequence_name IS NOT NULL""",
-            (dbname + '.', dbname))
-        for seq in cursor.fetchall():
-            cursor.execute('ALTER SEQUENCE %s RESTART WITH 1' % seq)
-        # clear tables
-        cursor.execute('SELECT table_name FROM information_schema.tables '
-                       'WHERE table_schema=%s', (dbname,))
-        tables = cursor.fetchall()
->>>>>>> c91fdad2
         for table in tables:
             db("DELETE FROM %s" % table)
         return tables
+
 
 def reset_postgres_db(env, db_prop):
     with env.db_transaction as db:
         dbname = db.schema
         if dbname:
             # reset sequences
+            # information_schema.sequences view is available in PostgreSQL 8.2+
+            # however Trac supports PostgreSQL 8.0+, uses
+            # pg_get_serial_sequence()
             for seq in db("""
-                  SELECT sequence_name FROM information_schema.sequences
-                  WHERE sequence_schema=%s
-                  """, (dbname,)):
+                    SELECT sequence_name FROM (
+                        SELECT pg_get_serial_sequence(%s||table_name,
+                                                      column_name)
+                               AS sequence_name
+                        FROM information_schema.columns
+                        WHERE table_schema=%s) AS tab
+                    WHERE sequence_name IS NOT NULL""",
+                    (dbname + '.', dbname)):
                 db("ALTER SEQUENCE %s RESTART WITH 1" % seq)
             # clear tables
             tables = db("""SELECT table_name FROM information_schema.tables 
@@ -240,6 +210,7 @@
             # (see http://www.postgresql.org/docs/8.1/static/sql-truncate.html)
             # but on the small tables used here, DELETE is actually much faster
             return tables
+
 
 def reset_mysql_db(env, db_prop):
     dbname = os.path.basename(db_prop['path'])
