# -*- coding: utf-8 -*-
#
# Copyright (C) 2003-2009 Edgewall Software
# Copyright (C) 2003-2005 Jonas Borgström <jonas@edgewall.com>
# Copyright (C) 2005-2007 Christian Boos <cboos@neuf.fr>
# All rights reserved.
#
# This software is licensed as described in the file COPYING, which
# you should have received as part of this distribution. The terms
# are also available at http://trac.edgewall.org/wiki/TracLicense.
#
# This software consists of voluntary contributions made by many
# individuals. For the exact contribution history, see the revision
# history and logs, available at http://trac.edgewall.org/log/.
#
# Author: Jonas Borgström <jonas@edgewall.com>

from datetime import datetime, timedelta
from fnmatch import fnmatchcase
import re

from genshi.builder import tag

from trac.config import ListOption, BoolOption, Option, _TRUE_VALUES
from trac.core import *
from trac.mimeview.api import Mimeview, is_binary, \
                              IHTMLPreviewAnnotator, Context
from trac.perm import IPermissionRequestor
from trac.resource import ResourceNotFound
from trac.util import embedded_numbers
from trac.util.compat import any
from trac.util.datefmt import http_date, to_datetime, utc
from trac.util.html import escape, Markup
from trac.util.text import exception_to_unicode, shorten_line
from trac.util.translation import _
from trac.web import IRequestHandler, RequestDone
from trac.web.chrome import add_ctxtnav, add_link, add_script, add_stylesheet, \
                            prevnext_nav, INavigationContributor
from trac.wiki.api import IWikiSyntaxProvider, IWikiMacroProvider, parse_args
from trac.wiki.formatter import format_to_html, format_to_oneliner
from trac.versioncontrol.api import NoSuchChangeset, RepositoryManager
from trac.versioncontrol.web_ui.util import *


CHUNK_SIZE = 4096


class IPropertyRenderer(Interface):
    """Render node properties in TracBrowser and TracChangeset views."""

    def match_property(name, mode):
        """Indicate whether this renderer can treat the given property

        `mode` is the current rendering context, which can be:
         - 'browser' rendered in the browser view
         - 'changeset' rendered in the changeset view as a node property
         - 'revprop' rendered in the changeset view as a revision property
        Other identifiers might be used by plugins, so it's advised to simply
        ignore unknown modes.

        Returns a quality number, ranging from 0 (unsupported) to 9
        (''perfect'' match).
        """

    def render_property(name, mode, context, props):
        """Render the given property.

        `name` is the property name as given to `match()`,
        `mode` is the same as for `match_property`,
        `context` is the context for the node being render
        (useful when the rendering depends on the node kind) and
        `props` is the collection of the corresponding properties
        (i.e. the `node.get_properties()`).

        The rendered result can be one of the following:
        - `None`: the property will be skipped
        - an `unicode` value: the property will be displayed as text
        - a `RenderedProperty` instance: the property will only be displayed
          using the instance's `content` attribute, and the other attributes
          will also be used in some display contexts (like `revprop`)
        - `Markup` or other Genshi content: the property will be displayed
          normally, using that content as a block-level markup
        """


class RenderedProperty(object):
    def __init__(self, name=None, name_attributes=None,
                 content=None, content_attributes=None):
        self.name = name
        self.name_attributes = name_attributes
        self.content = content
        self.content_attributes = content_attributes


class DefaultPropertyRenderer(Component):
    """Default version control property renderer."""

    implements(IPropertyRenderer)

    def match_property(self, name, mode):
        return 1

    def render_property(self, name, mode, context, props):
        # No special treatment besides respecting newlines in values.
        value = props[name]
        if value and '\n' in value:
            value = Markup(''.join(['<br />%s' % escape(v)
                                    for v in value.split('\n')]))
        return value


class WikiPropertyRenderer(Component):
    """Wiki text property renderer."""

    implements(IPropertyRenderer)

    wiki_properties = ListOption('browser', 'wiki_properties',
                                 'trac:description',
        doc="""Comma-separated list of version control properties to render
        as wiki content in the repository browser.

        (''since 0.11'')""")

    oneliner_properties = ListOption('browser', 'oneliner_properties',
                                 'trac:summary',
        doc="""Comma-separated list of version control properties to render
        as oneliner wiki content in the repository browser.

        (''since 0.11'')""")

    def match_property(self, name, mode):
        return (name in self.wiki_properties or \
                name in self.oneliner_properties) and 4 or 0

    def render_property(self, name, mode, context, props):
        if name in self.wiki_properties:
            return format_to_html(self.env, context, props[name])
        else:
            return format_to_oneliner(self.env, context, props[name])


class TimeRange(object):

    min = datetime(1, 1, 1, 0, 0, 0, 0, utc) # tz aware version of datetime.min
    
    def __init__(self, base):
        self.oldest = self.newest = base
        self._total = None

    def seconds_between(self, dt1, dt2):
        delta = dt1 - dt2
        return delta.days * 24 * 3600 + delta.seconds
    
    def to_seconds(self, dt):
        return self.seconds_between(dt, TimeRange.min)

    def from_seconds(self, secs):
        return TimeRange.min + timedelta(*divmod(secs, 24* 3600))

    def relative(self, datetime):
        if self._total is None:
            self._total = float(self.seconds_between(self.newest, self.oldest))
        age = 1.0
        if self._total:
            age = self.seconds_between(datetime, self.oldest) / self._total
        return age

    def insert(self, datetime):
        self._total = None
        self.oldest = min(self.oldest, datetime)
        self.newest = max(self.newest, datetime)



class BrowserModule(Component):

    implements(INavigationContributor, IPermissionRequestor, IRequestHandler,
               IWikiSyntaxProvider, IHTMLPreviewAnnotator, 
               IWikiMacroProvider)

    property_renderers = ExtensionPoint(IPropertyRenderer)

    downloadable_paths = ListOption('browser', 'downloadable_paths',
                                    '/trunk, /branches/*, /tags/*',
        doc="""List of repository paths that can be downloaded.
        
        Leave the option empty if you want to disable all downloads, otherwise
        set it to a comma-separated list of authorized paths (those paths are
        glob patterns, i.e. "*" can be used as a wild card)
        (''since 0.10'')""")

    color_scale = BoolOption('browser', 'color_scale', True,
        doc="""Enable colorization of the ''age'' column.
        
        This uses the same color scale as the source code annotation:
        blue is older, red is newer.
        (''since 0.11'')""")

    NEWEST_COLOR = (255, 136, 136)

    newest_color = Option('browser', 'newest_color', repr(NEWEST_COLOR),
        doc="""(r,g,b) color triple to use for the color corresponding
        to the newest color, for the color scale used in ''blame'' or
        the browser ''age'' column if `color_scale` is enabled.
        (''since 0.11'')""")

    OLDEST_COLOR = (136, 136, 255)

    oldest_color = Option('browser', 'oldest_color', repr(OLDEST_COLOR),
        doc="""(r,g,b) color triple to use for the color corresponding
        to the oldest color, for the color scale used in ''blame'' or
        the browser ''age'' column if `color_scale` is enabled.
        (''since 0.11'')""")

    intermediate_point = Option('browser', 'intermediate_point', '',
        doc="""If set to a value between 0 and 1 (exclusive), this will be the
        point chosen to set the `intermediate_color` for interpolating
        the color value.
        (''since 0.11'')""")

    intermediate_color = Option('browser', 'intermediate_color', '',
        doc="""(r,g,b) color triple to use for the color corresponding
        to the intermediate color, if two linear interpolations are used
        for the color scale (see `intermediate_point`).
        If not set, the intermediate color between `oldest_color` and
        `newest_color` will be used.
        (''since 0.11'')""")

    render_unsafe_content = BoolOption('browser', 'render_unsafe_content',
                                        'false',
        """Whether raw files should be rendered in the browser, or only made 
        downloadable.
 
        Pretty much any file may be interpreted as HTML by the browser,
        which allows a malicious user to create a file containing cross-site
        scripting attacks.
        
        For open repositories where anyone can check-in a file, it is
        recommended to leave this option disabled (which is the default).""")

    hidden_properties = ListOption('browser', 'hide_properties', 'svk:merge',
        doc="""Comma-separated list of version control properties to hide from
        the repository browser.
        (''since 0.9'')""")

    # public methods

    def get_custom_colorizer(self):
        """Returns a converter for values from [0.0, 1.0] to a RGB triple."""
        
        def interpolate(old, new, value):
            # Provides a linearly interpolated color triple for `value`
            # which must be a floating point value between 0.0 and 1.0
            return tuple([int(b + (a - b) * value) for a, b in zip(new, old)])

        def parse_color(rgb, default):
            # Get three ints out of a `rgb` string or return `default`
            try:
                t = tuple([int(v) for v in re.split(r'(\d+)', rgb)[1::2]])
                return len(t) == 3 and t or default
            except ValueError:
                return default
        
        newest_color = parse_color(self.newest_color, self.NEWEST_COLOR)
        oldest_color = parse_color(self.oldest_color, self.OLDEST_COLOR)
        try:
            intermediate = float(self.intermediate_point)
        except ValueError:
            intermediate = None
        if intermediate:
            intermediate_color = parse_color(self.intermediate_color, None)
            if not intermediate_color:
                intermediate_color = tuple([(a + b) / 2 for a, b in
                                            zip(newest_color, oldest_color)])
            def colorizer(value):
                if value <= intermediate:
                    value = value / intermediate
                    return interpolate(oldest_color, intermediate_color, value)
                else:
                    value = (value - intermediate) / (1.0 - intermediate)
                    return interpolate(intermediate_color, newest_color, value)
        else:
            def colorizer(value):
                return interpolate(oldest_color, newest_color, value)
        return colorizer
        
    # INavigationContributor methods

    def get_active_navigation_item(self, req):
        return 'browser'

    def get_navigation_items(self, req):
        rm = RepositoryManager(self.env)
        if any(repos and repos.params.get('hidden') not in _TRUE_VALUES
               and repos.can_view(req.perm)
               for repos in rm.get_real_repositories()):
            yield ('mainnav', 'browser',
                   tag.a(_('Browse Source'), href=req.href.browser()))

    # IPermissionRequestor methods

    def get_permission_actions(self):
        return ['BROWSER_VIEW', 'FILE_VIEW']

    # IRequestHandler methods

    def match_request(self, req):
        match = re.match(r'/(export|browser|file)(/.*)?$', req.path_info)
        if match:
            mode, path = match.groups()
            if mode == 'export':
                if path and '/' in path:
                    path_elts = path.split('/', 2)
                    if len(path_elts) != 3:
                        return False
                    path = path_elts[2]
                    req.args['rev'] = path_elts[1]
                    req.args['format'] = 'raw'
            elif mode == 'file':
                req.redirect(req.href.browser(path, rev=req.args.get('rev'),
                                              format=req.args.get('format')),
                             permanent=True)
            req.args['path'] = path or '/'
            return True

    def process_request(self, req):
        presel = req.args.get('preselected')
        if presel and (presel + '/').startswith(req.href.browser() + '/'):
            req.redirect(presel)

        path = req.args.get('path', '/')
        rev = req.args.get('rev', '')
        if rev.lower() in ('', 'head'):
            rev = None
        order = req.args.get('order', 'name').lower()
        desc = req.args.has_key('desc')
        xhr = req.get_header('X-Requested-With') == 'XMLHttpRequest'
        
        rm = RepositoryManager(self.env)
        all_repositories = rm.get_all_repositories()
        reponame, repos, path = rm.get_repository_by_path(path)

        # Repository index
        if not reponame and path == '/':
            if repos and (all_repositories[''].get('hidden') in _TRUE_VALUES
                          or not repos.can_view(req.perm)):
                repos = None

        if not repos and reponame:
            raise ResourceNotFound(_("Repository '%(repo)s' not found",
                                     repo=reponame))

        if reponame and reponame != repos.reponame: # Redirect alias
            qs = req.query_string
            req.redirect(req.href.browser(repos.reponame or None, path)
                         + (qs and '?' + qs or ''))
        reponame = repos and repos.reponame or None
        
        # Find node for the requested path/rev
        context = Context.from_request(req)
        node = None
        display_rev = lambda rev: rev
        if repos:
            try:
                if rev:
                    rev = repos.normalize_rev(rev)
                # If `rev` is `None`, we'll try to reuse `None` consistently,
                # as a special shortcut to the latest revision.
                rev_or_latest = rev or repos.youngest_rev
                node = get_existing_node(req, repos, path, rev_or_latest)
            except NoSuchChangeset, e:
                raise ResourceNotFound(e.message,
                                       _('Invalid changeset number'))

            context = context(repos.resource.child('source', path,
                                                   version=rev_or_latest))
            display_rev = repos.display_rev

        # Prepare template data
        path_links = get_path_links(req.href, reponame, path, rev,
                                    order, desc)

        repo_data = dir_data = file_data = None
        if not reponame and path == '/':
            repo_data = self._render_repository_index(
                    context, all_repositories, order, desc)
        if node:
            if node.isdir:
                dir_data = self._render_dir(req, repos, node, rev, order, desc)
            elif node.isfile:
                file_data = self._render_file(req, context, repos, node, rev)

        quickjump_data = properties_data = None
        if node and not xhr:
            properties_data = self.render_properties(
                    'browser', context, node.get_properties())
            quickjump_data = list(repos.get_quickjump_entries(rev))

        data = {
            'context': context, 'reponame': reponame, 'repos': repos,
            'repoinfo': all_repositories.get(reponame or ''),
            'path': path, 'rev': node and node.rev, 'stickyrev': rev,
            'display_rev': display_rev,
            'created_path': node and node.created_path,
            'created_rev': node and node.created_rev,
            'properties': properties_data,
            'path_links': path_links,
            'order': order, 'desc': desc and 1 or None,
            'repo': repo_data, 'dir': dir_data, 'file': file_data,
            'quickjump_entries': quickjump_data,
            'wiki_format_messages': \
                self.config['changeset'].getbool('wiki_format_messages'),
            'xhr': xhr,
        }                   
        if xhr: # render and return the content only
            return 'dir_entries.html', data, None

        if dir_data or repo_data:
            add_script(req, 'common/js/expand_dir.js')
            add_script(req, 'common/js/keyboard_nav.js')

        # Links for contextual navigation
        if node:
            if node.isfile:
                prev_rev = repos.previous_rev(rev=node.rev,
                                              path=node.created_path)
                if prev_rev:
                    href = req.href.browser(reponame,
                                            node.created_path, rev=prev_rev)
                    add_link(req, 'prev', href,
                             _('Revision %(num)s', num=display_rev(prev_rev)))
                if rev is not None:
                    add_link(req, 'up', req.href.browser(reponame,
                                                         node.created_path))
                next_rev = repos.next_rev(rev=node.rev,
                                          path=node.created_path)
                if next_rev:
                    href = req.href.browser(reponame, node.created_path,
                                            rev=next_rev)
                    add_link(req, 'next', href,
                             _('Revision %(num)s', num=display_rev(next_rev)))
                prevnext_nav(req, _('Previous Revision'), _('Next Revision'),
                             _('Latest Revision'))
            else:
                if path != '/':
                    add_link(req, 'up', path_links[-2]['href'],
                             _('Parent directory'))
                add_ctxtnav(req, tag.a(_('Last Change'), 
                            href=req.href.changeset(node.rev, reponame,
                                                    node.created_path)))
            if node.isfile:
                if data['file']['annotate']:
                    add_ctxtnav(req, _('Normal'), 
                                title=_('View file without annotations'), 
                                href=req.href.browser(reponame,
                                                      node.created_path, 
                                                      rev=node.rev))
                else:
                    add_ctxtnav(req, _('Annotate'), 
                                title=_('Annotate each line with the last '
                                        'changed revision '
                                        '(this can be time consuming...)'), 
                                href=req.href.browser(reponame,
                                                      node.created_path, 
                                                      rev=node.rev,
                                                      annotate='blame'))
            add_ctxtnav(req, _('Revision Log'), 
                        href=req.href.log(reponame, path, rev=rev))
            path_url = repos.get_path_url(path, rev)
            if path_url:
                if path_url.startswith('//'):
                    path_url = req.scheme + ':' + path_url
                add_ctxtnav(req, _('Repository URL'), href=path_url)

        add_stylesheet(req, 'common/css/browser.css')
        return 'browser.html', data, None

    # Internal methods

    def _render_repository_index(self, context, all_repositories, order, desc):
        # Color scale for the age column
        timerange = custom_colorizer = None
        if self.color_scale:
            custom_colorizer = self.get_custom_colorizer()

        rm = RepositoryManager(self.env)
        repositories = []
        for reponame, repoinfo in all_repositories.items():
            if not reponame or repoinfo.get('hidden') in _TRUE_VALUES:
                continue
            try:
                repos = rm.get_repository(reponame)
                if repos:
                    if not repos.can_view(context.perm):
                        continue
                    try:
                        youngest = repos.get_changeset(repos.youngest_rev)
                    except NoSuchChangeset:
                        youngest = None
                    if self.color_scale and youngest:
                        if not timerange:
                            timerange = TimeRange(youngest.date)
                        else:
                            timerange.insert(youngest.date)
                    raw_href = self._get_download_href(context.href, repos,
                                                       None, None)
                    entry = (reponame, repoinfo, repos, youngest, None,
                             raw_href)
                else:
<<<<<<< HEAD
                    entry = (reponame, repoinfo, None, None, "XXX", None)
=======
                    entry = (reponame, repoinfo, None, None, u"\u2013")
>>>>>>> 96855113
            except TracError, err:
                entry = (reponame, repoinfo, None, None,
                         exception_to_unicode(err), None)
            repositories.append(entry)

        # Ordering of repositories
        if order == 'date':
<<<<<<< HEAD
            def repo_order((reponame, repoinfo, repos, youngest, err, href)):
                return youngest and youngest.date
=======
            def repo_order((reponame, repoinfo, repos, youngest, err)):
                return (youngest and youngest.date or to_datetime(0),
                        embedded_numbers(reponame.lower()))
        elif order == 'author':
            def repo_order((reponame, repoinfo, repos, youngest, err)):
                return (youngest and youngest.author.lower() or '',
                        embedded_numbers(reponame.lower()))
>>>>>>> 96855113
        else:
            def repo_order((reponame, repoinfo, repos, youngest, err, href)):
                return embedded_numbers(reponame.lower())

        repositories = sorted(repositories, key=repo_order, reverse=desc)

        return {'repositories' : repositories,
                'timerange': timerange, 'colorize_age': custom_colorizer}

    def _render_dir(self, req, repos, node, rev, order, desc):
        req.perm(node.resource).require('BROWSER_VIEW')
        download_href = self._get_download_href

        # Entries metadata
        class entry(object):
            _copy = 'name rev kind isdir path content_length'.split()
            __slots__ = _copy + ['raw_href']
            def __init__(self, node):
                for f in entry._copy:
                    setattr(self, f, getattr(node, f))
                self.raw_href = download_href(req.href, repos, node, rev)
                
        entries = [entry(n) for n in node.get_entries()
                   if n.can_view(req.perm)]
        changes = get_changes(repos, [i.rev for i in entries])

        if rev:
            newest = repos.get_changeset(rev).date
        else:
            newest = datetime.now(req.tz)

        # Color scale for the age column
        timerange = custom_colorizer = None
        if self.color_scale:
            timerange = TimeRange(newest)
            max_s = req.args.get('range_max_secs')
            min_s = req.args.get('range_min_secs')
            parent_range = [timerange.from_seconds(long(s))
                            for s in [max_s, min_s] if s]
            this_range = [c.date for c in changes.values() if c]
            for dt in this_range + parent_range:
                timerange.insert(dt)
            custom_colorizer = self.get_custom_colorizer()

        # Ordering of entries
        if order == 'date':
            def file_order(a):
                return (changes[a.rev].date,
                        embedded_numbers(a.name.lower()))
        elif order == 'size':
            def file_order(a):
                return (a.content_length,
                        embedded_numbers(a.name.lower()))
        elif order == 'author':
            def file_order(a):
                return (changes[a.rev].author.lower(),
                        embedded_numbers(a.name.lower()))
        else:
            def file_order(a):
                return embedded_numbers(a.name.lower())

        dir_order = desc and 1 or -1

        def browse_order(a):
            return a.isdir and dir_order or 0, file_order(a)
        entries = sorted(entries, key=browse_order, reverse=desc)

        # ''Zip Archive'' alternate link
        zip_href = self._get_download_href(req.href, repos, node, rev)
        if zip_href:
            add_link(req, 'alternate', zip_href, _('Zip Archive'),
                     'application/zip', 'zip')

        return {'entries': entries, 'changes': changes,
                'timerange': timerange, 'colorize_age': custom_colorizer,
                'range_max_secs': (timerange and
                                   timerange.to_seconds(timerange.newest)),
                'range_min_secs': (timerange and
                                   timerange.to_seconds(timerange.oldest)),
                }

    def _render_file(self, req, context, repos, node, rev=None):
        req.perm(node.resource).require('FILE_VIEW')

        mimeview = Mimeview(self.env)

        # MIME type detection
        content = node.get_content()
        chunk = content.read(CHUNK_SIZE)
        mime_type = node.content_type
        if not mime_type or mime_type == 'application/octet-stream':
            mime_type = mimeview.get_mimetype(node.name, chunk) or \
                        mime_type or 'text/plain'

        # Eventually send the file directly
        format = req.args.get('format')
        if format in ('raw', 'txt'):
            req.send_response(200)
            req.send_header('Content-Type',
                            format == 'txt' and 'text/plain' or mime_type)
            req.send_header('Content-Length', node.content_length)
            req.send_header('Last-Modified', http_date(node.last_modified))
            if rev is None:
                req.send_header('Pragma', 'no-cache')
                req.send_header('Cache-Control', 'no-cache')
                req.send_header('Expires', 'Fri, 01 Jan 1999 00:00:00 GMT')
            if not self.render_unsafe_content:
                # Force browser to download files instead of rendering
                # them, since they might contain malicious code enabling 
                # XSS attacks
                req.send_header('Content-Disposition', 'attachment')
            req.end_headers()

            while 1:
                if not chunk:
                    raise RequestDone
                req.write(chunk)
                chunk = content.read(CHUNK_SIZE)
        else:
            # The changeset corresponding to the last change on `node` 
            # is more interesting than the `rev` changeset.
            changeset = repos.get_changeset(node.rev)

            # add ''Plain Text'' alternate link if needed
            if not is_binary(chunk) and mime_type != 'text/plain':
                plain_href = req.href.browser(repos.reponame or None,
                                              node.path, rev=rev, format='txt')
                add_link(req, 'alternate', plain_href, _('Plain Text'),
                         'text/plain')

            # add ''Original Format'' alternate link (always)
            raw_href = req.href.export(rev or repos.youngest_rev, 
                                       repos.reponame or None, node.path)
            add_link(req, 'alternate', raw_href, _('Original Format'),
                     mime_type)

            self.log.debug("Rendering preview of node %s@%s with mime-type %s"
                           % (node.name, str(rev), mime_type))

            del content # the remainder of that content is not needed

            add_stylesheet(req, 'common/css/code.css')

            annotations = ['lineno']
            force_source = False
            if 'annotate' in req.args:
                force_source = True
                annotations.insert(0, req.args['annotate'])
            preview_data = mimeview.preview_data(context, node.get_content(),
                                                 node.get_content_length(),
                                                 mime_type, node.created_path,
                                                 raw_href,
                                                 annotations=annotations,
                                                 force_source=force_source)
            return {
                'changeset': changeset,
                'size': node.content_length,
                'preview': preview_data,
                'annotate': force_source,
                }

    def _get_download_href(self, href, repos, node, rev):
        """Return the URL for downloading a file, or a directory as a ZIP."""
        if node is not None and node.isfile:
            return href.export(rev or 'HEAD', repos.reponame or None,
                               node.path)
        path = npath = '' if node is None else node.path.strip('/')
        if repos.reponame:
            path = (repos.reponame + '/' + npath).rstrip('/')
        if any(fnmatchcase(path, p.strip('/'))
               for p in self.downloadable_paths):
            return href.changeset(rev or repos.youngest_rev, 
                                  repos.reponame or None, npath,
                                  old=rev, old_path=repos.reponame or '/',
                                  format='zip')

    # public methods
    
    def render_properties(self, mode, context, props):
        """Prepare rendering of a collection of properties."""
        return filter(None, [self.render_property(name, mode, context, props)
                             for name in sorted(props)])

    def render_property(self, name, mode, context, props):
        """Renders a node property to HTML."""
        if name in self.hidden_properties:
            return
        candidates = []
        for renderer in self.property_renderers:
            quality = renderer.match_property(name, mode)
            if quality > 0:
                candidates.append((quality, renderer))
        candidates.sort(reverse=True)
        for (quality, renderer) in candidates:
            try:
                rendered = renderer.render_property(name, mode, context, props)
                if not rendered:
                    return rendered
                if isinstance(rendered, RenderedProperty):
                    value = rendered.content
                else:
                    value = rendered
                    rendered = None
                prop = {'name': name, 'value': value, 'rendered': rendered}
                return prop
            except Exception, e:
                self.log.warning('Rendering failed for property %s with '
                                 'renderer %s: %s', name,
                                 renderer.__class__.__name__,
                                 exception_to_unicode(e, traceback=True))

    # IWikiSyntaxProvider methods

    def get_wiki_syntax(self):
        return []

    def get_link_resolvers(self):
        """TracBrowser link resolvers.
         - `source:` and `browser:`
             * simple paths (/dir/file)
             * paths at a given revision (/dir/file@234)
             * paths with line number marks (/dir/file@234:10,20-30)
             * paths with line number anchor (/dir/file@234#L100)
            Marks and anchor can be combined.
            The revision must be present when specifying line numbers.
            In the few cases where it would be redundant (e.g. for tags), the
            revision number itself can be omitted: /tags/v10/file@100-110#L99
        """
        return [('repos', self._format_browser_link),
                ('export', self._format_export_link),
                ('source', self._format_browser_link),
                ('browser', self._format_browser_link)]

    def _format_export_link(self, formatter, ns, export, label):
        export, query, fragment = formatter.split_link(export)
        if ':' in export:
            rev, path = export.split(':', 1)
        elif '@' in export:
            path, rev = export.split('@', 1)
        else:
            rev, path = None, export
        node, raw_href, title = self._get_link_info(path, rev, formatter.href,
                                                    formatter.perm)
        if raw_href:
            return tag.a(label, class_='export', href=raw_href + fragment,
                         title=title)
        return tag.a(label, class_='missing export')

    def _format_browser_link(self, formatter, ns, path, label):
        path, query, fragment = formatter.split_link(path)
        rev = marks = None
        match = self.PATH_LINK_RE.match(path)
        if match:
            path, rev, marks = match.groups()
        href = formatter.href
        src_href = href.browser(path, rev=rev, marks=marks) + query + fragment
        node, raw_href, title = self._get_link_info(path, rev, formatter.href,
                                                    formatter.perm)
        if not node:
            return tag.a(label, class_='missing source')
        link = tag.a(label, class_='source', href=src_href)
        if raw_href:
            link = tag(link, tag.a(u'\u200b', href=raw_href + fragment,
                                   title=title,
                                   class_='trac-rawlink' if node.isfile
                                          else 'trac-ziplink'))
        return link

    PATH_LINK_RE = re.compile(r"([^@#:]*)"     # path
                              r"[@:]([^#:]+)?" # rev
                              r"(?::(\d+(?:-\d+)?(?:,\d+(?:-\d+)?)*))?" # marks
                              )

    def _get_link_info(self, path, rev, href, perm):
        rm = RepositoryManager(self.env)
        reponame, repos, npath = rm.get_repository_by_path(path)
        node = get_allowed_node(repos, npath, rev, perm)
        if node is not None:
            raw_href = self._get_download_href(href, repos, node, rev)
            title = _("Download") if node.isfile \
                    else _("Download as Zip archive")
            return (node, raw_href, title)
        return (None, None, None)
        
    # IHTMLPreviewAnnotator methods

    def get_annotation_type(self):
        return 'blame', _('Rev'), _('Revision in which the line changed')

    def get_annotation_data(self, context):
        """Cache the annotation data corresponding to each revision."""
        return BlameAnnotator(self.env, context)

    def annotate_row(self, context, row, lineno, line, blame_annotator):
        blame_annotator.annotate(row, lineno)

    # IWikiMacroProvider methods

    def get_macros(self):
        yield "RepositoryIndex"

    def get_macro_description(self, name):
        return """
        Display the list of available repositories.

        Can be given a ''format'' argument (defaults to ''compact'')
         - ''compact'' will produce a comma-separated list of
           repository prefix names 
         - ''list'' will produce a description list of
           repository prefix names 
         - ''table'' will produce a table view, similar to the 
           one visible in the ''Browse View'' page
        
        Can be given a ''glob'' argument, which will do a glob-style
        filtering on the repository names (defaults to '*')

        (since 0.12)
        """

    def expand_macro(self, formatter, name, content):
        args, kwargs = parse_args(content)
        format = kwargs.get('format', 'compact')
        glob = kwargs.get('glob', '*')
        order = kwargs.get('order')
        desc = kwargs.get('desc', 0)

        rm = RepositoryManager(self.env)
        all_repos = dict(rdata for rdata in rm.get_all_repositories().items()
                         if fnmatchcase(rdata[0], glob))

        if format == 'table':
            repo = self._render_repository_index(formatter.context, all_repos,
                                                 order, desc)

            add_stylesheet(formatter.req, 'common/css/browser.css')
            data = {'repo': repo, 'desc': desc and 1 or None,
                    'reponame': None, 'path': '/', 'stickyrev': None}
            from trac.web.chrome import Chrome
            return Chrome(self.env).render_template(
                    formatter.req, 'repository_index.html', data, None,
                    fragment=True)

        def repolink(reponame, repos):
            label = reponame or _('(default)')
            return Markup(tag.a(label, 
                          title=_('View repository %(repo)s', repo=label),
                          href=formatter.href.browser(repos.reponame or None)))

        all_repos = dict((reponame, rm.get_repository(reponame))
                         for reponame in all_repos)
        all_repos = sorted((reponame, repos) for reponame, repos in all_repos
                           if repos
                           and repos.params.get('hidden') not in _TRUE_VALUE
                           and repos.can_view(formatter.perm))

        if format == 'list':
            return tag.dl([
                tag(tag.dt(repolink(reponame, repos)),
                    tag.dd(repos.params.get('description')))
                for reponame, repos in all_repos])
        else: # compact
            return Markup(', ').join([repolink(reponame, repos)
                                      for reponame, repos in all_repos])

        

class BlameAnnotator(object):

    def __init__(self, env, context):
        self.env = env
        self.context = context
        rm = RepositoryManager(self.env)
        self.repos = rm.get_repository(context.resource.parent.id)
        self.path = context.resource.id
        self.rev = context.resource.version
        # maintain state
        self.prev_chgset = None
        self.chgset_data = {}
        add_script(context.req, 'common/js/blame.js')
        add_stylesheet(context.req, 'common/css/changeset.css')
        add_stylesheet(context.req, 'common/css/diff.css')
        self.reset()

    def reset(self):
        rev = self.rev
        node = self.repos.get_node(self.path, rev)
        # FIXME: get_annotations() should be in the Resource API
        # -- get revision numbers for each line
        self.annotations = node.get_annotations()
        # -- from the annotations, retrieve changesets and
        # determine the span of dates covered, for the color code.
        # Note: changesets[i].rev can differ from annotations[i]
        # (long form vs. compact, short rev form for the latter).
        self.changesets = []
        chgset = self.repos.get_changeset(rev)
        chgsets = {rev: chgset}
        self.timerange = TimeRange(chgset.date)
        for idx in range(len(self.annotations)):
            rev = self.annotations[idx]
            chgset = chgsets.get(rev)
            if not chgset:
                chgset = self.repos.get_changeset(rev)
                chgsets[rev] = chgset
                self.timerange.insert(chgset.date)
            # get list of changeset parallel to annotations
            self.changesets.append(chgset)
        # -- retrieve the original path of the source, for each rev
        # (support for copy/renames)
        self.paths = {}
        for path, rev, chg in node.get_history():
            self.paths[rev] = path
        # -- get custom colorize function
        browser = BrowserModule(self.env)
        self.colorize_age = browser.get_custom_colorizer()

    def annotate(self, row, lineno):
        if lineno > len(self.annotations):
            row.append(tag.th())
            return
        rev = self.annotations[lineno-1]
        chgset = self.changesets[lineno-1]
        path = self.paths.get(rev, None)
        # Note: path will be None if copy/rename is not supported
        # by get_history
        
        # -- compute anchor and style once per revision
        if rev not in self.chgset_data:
            chgset_href = \
                self.context.href.changeset(rev, self.repos.reponame or None,
                                            path)
            short_author = chgset.author.split(' ', 1)[0]
            title = shorten_line('%s: %s' % (short_author, chgset.message))
            anchor = tag.a('[%s]' % self.repos.short_rev(rev), # shortname
                           title=title, href=chgset_href)
            color = self.colorize_age(self.timerange.relative(chgset.date))
            style = 'background-color: rgb(%d, %d, %d);' % color
            self.chgset_data[rev] = (anchor, style)
        else:
            anchor, style = self.chgset_data[rev]

        if self.prev_chgset != chgset:
            self.prev_style = style
        # optimize away the path if there's no copy/rename info
        if not path or path == self.path:
            path = ''
        # -- produce blame column, eventually with an anchor
        style = self.prev_style
        if lineno < len(self.changesets) and self.changesets[lineno] == chgset:
            style += ' border-bottom: none;'
        blame_col = tag.th(style=style, class_='blame r%s' % rev)
        if self.prev_chgset != chgset:
            blame_col.append(anchor)
            self.prev_chgset = chgset
        row.append(blame_col)<|MERGE_RESOLUTION|>--- conflicted
+++ resolved
@@ -507,11 +507,7 @@
                     entry = (reponame, repoinfo, repos, youngest, None,
                              raw_href)
                 else:
-<<<<<<< HEAD
-                    entry = (reponame, repoinfo, None, None, "XXX", None)
-=======
-                    entry = (reponame, repoinfo, None, None, u"\u2013")
->>>>>>> 96855113
+                    entry = (reponame, repoinfo, None, None, u"\u2013", None)
             except TracError, err:
                 entry = (reponame, repoinfo, None, None,
                          exception_to_unicode(err), None)
@@ -519,18 +515,13 @@
 
         # Ordering of repositories
         if order == 'date':
-<<<<<<< HEAD
             def repo_order((reponame, repoinfo, repos, youngest, err, href)):
-                return youngest and youngest.date
-=======
-            def repo_order((reponame, repoinfo, repos, youngest, err)):
                 return (youngest and youngest.date or to_datetime(0),
                         embedded_numbers(reponame.lower()))
         elif order == 'author':
-            def repo_order((reponame, repoinfo, repos, youngest, err)):
+            def repo_order((reponame, repoinfo, repos, youngest, err, href)):
                 return (youngest and youngest.author.lower() or '',
                         embedded_numbers(reponame.lower()))
->>>>>>> 96855113
         else:
             def repo_order((reponame, repoinfo, repos, youngest, err, href)):
                 return embedded_numbers(reponame.lower())
