--- conflicted
+++ resolved
@@ -839,12 +839,8 @@
         self.send_header('Cache-Control', 'must-revalidate')
         self.send_header('Expires', 'Fri, 01 Jan 1999 00:00:00 GMT')
         self.send_header('Content-Type', content_type + ';charset=utf-8')
-<<<<<<< HEAD
         self.send_header('Content-Length', len(out))
-=======
-        self.send_header('Content-Length', len(data))
         self._send_configurable_headers()
->>>>>>> 026d5a1a
         self._send_cookie_headers()
 
         self._write = self._start_response(self._status, self._outheaders,
