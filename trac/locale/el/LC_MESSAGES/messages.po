--- conflicted
+++ resolved
@@ -6,7 +6,6 @@
 # Jeroen Ruigrok van der Werven <asmodai@in-nomine.org>, 2008.
 msgid ""
 msgstr ""
-<<<<<<< HEAD
 "Project-Id-Version:  Trac\n"
 "Report-Msgid-Bugs-To: http://trac.edgewall.org/\n"
 "POT-Creation-Date: 2013-01-27 11:21+0900\n"
@@ -14,14 +13,6 @@
 "Last-Translator: Epameinondas Soufleros <epsouf@hotmail.gr>\n"
 "Language-Team: Greek "
 "(http://www.transifex.com/projects/p/trac/language/el/)\n"
-=======
-"Project-Id-Version: Trac 0.12\n"
-"Report-Msgid-Bugs-To: trac-dev@googlegroups.com\n"
-"POT-Creation-Date: 2013-02-17 15:58+0100\n"
-"PO-Revision-Date: 2008-09-30 16:55+0300\n"
-"Last-Translator: Jeroen Ruigrok van der Werven <asmodai@in-nomine.org>\n"
-"Language-Team: el_GR <trac-dev@googlegroups.com>\n"
->>>>>>> aa1d9603
 "Plural-Forms: nplurals=2; plural=(n != 1)\n"
 "MIME-Version: 1.0\n"
 "Content-Type: text/plain; charset=utf-8\n"
@@ -780,21 +771,12 @@
 msgid "Command not found"
 msgstr "Δεν βρέθηκε η εντολή"
 
-<<<<<<< HEAD
 #: trac/admin/console.py:113
 #, python-format
 msgid "Error: %(msg)s"
 msgstr "Σφάλμα: %(msg)s"
 
 #: trac/admin/console.py:132
-=======
-#: trac/admin/console.py:112
-#, fuzzy, python-format
-msgid "Error: %(msg)s"
-msgstr "Σφάλμα: %(msg)s"
-
-#: trac/admin/console.py:131
->>>>>>> aa1d9603
 #, python-format
 msgid ""
 "Welcome to trac-admin %(version)s\n"
@@ -805,30 +787,17 @@
 "        "
 msgstr ""
 
-<<<<<<< HEAD
 #: trac/admin/console.py:166
-=======
-#: trac/admin/console.py:165
->>>>>>> aa1d9603
 #, python-format
 msgid "Failed to open environment: %(err)s"
 msgstr "Απέτυχε το άνοιγμα του περιβάλλοντος: %(err)s"
 
-<<<<<<< HEAD
 #: trac/admin/console.py:249
 #, python-format
-=======
-#: trac/admin/console.py:248
-#, fuzzy, python-format
->>>>>>> aa1d9603
 msgid "Completion error: %(err)s"
 msgstr "Σφάλμα ολοκλήρωσης: %(err)s"
 
-<<<<<<< HEAD
 #: trac/admin/console.py:316
-=======
-#: trac/admin/console.py:307
->>>>>>> aa1d9603
 #, python-format
 msgid ""
 "No documentation found for '%(cmd)s'. Use 'help' to see the list of "
@@ -837,57 +806,33 @@
 "Δεν βρέθηκε τεκμηρίωση για το \"%(cmd)s\". Χρησιμοποιήστε το \"help\" για"
 " να δείτε λίστα με τις εντολές."
 
-<<<<<<< HEAD
 #: trac/admin/console.py:322
-=======
-#: trac/admin/console.py:313
->>>>>>> aa1d9603
 msgid "Did you mean this?"
 msgid_plural "Did you mean one of these?"
 msgstr[0] "Εννοούσατε αυτό;"
 msgstr[1] "Εννοούσατε κάτι από αυτά;"
 
-<<<<<<< HEAD
 #: trac/admin/console.py:326
-=======
-#: trac/admin/console.py:317
->>>>>>> aa1d9603
 #, python-format
 msgid "trac-admin - The Trac Administration Console %(version)s"
 msgstr "trac-admin - Η Κονσόλα Διαχείρισης του Trac %(version)s"
 
-<<<<<<< HEAD
 #: trac/admin/console.py:330
-=======
-#: trac/admin/console.py:321
->>>>>>> aa1d9603
 msgid "Usage: trac-admin </path/to/projenv> [command [subcommand] [option ...]]\n"
 msgstr "Χρήση: trac-admin </path/to/projenv> [εντολή [υπο-εντολή] [επιλογή ...]]\n"
 
-<<<<<<< HEAD
 #: trac/admin/console.py:333
-=======
-#: trac/admin/console.py:324
->>>>>>> aa1d9603
 msgid "Invoking trac-admin without command starts interactive mode.\n"
 msgstr ""
 "Επίκληση του trac-admin χωρίς εντολή ξεκινά τον διεπιδραστικό τρόπο "
 "λειτουργίας.\n"
 
-<<<<<<< HEAD
 #: trac/admin/console.py:373
-=======
-#: trac/admin/console.py:364
->>>>>>> aa1d9603
 #, python-format
 msgid "Creating a new Trac environment at %(envname)s"
 msgstr "Δημιουργία νέου περιβάλλοντος Trac στο %(envname)s"
 
-<<<<<<< HEAD
 #: trac/admin/console.py:375
-=======
-#: trac/admin/console.py:366
->>>>>>> aa1d9603
 msgid ""
 "\n"
 "Trac will first ask a few questions about your environment\n"
@@ -897,20 +842,12 @@
 " This name will be used in page titles and descriptions.\n"
 msgstr ""
 
-<<<<<<< HEAD
 #: trac/admin/console.py:383
-=======
-#: trac/admin/console.py:374
->>>>>>> aa1d9603
 #, python-format
 msgid "Project Name [%(default)s]> "
 msgstr "Όνομα Έργου [%(default)s]> "
 
-<<<<<<< HEAD
 #: trac/admin/console.py:385
-=======
-#: trac/admin/console.py:376
->>>>>>> aa1d9603
 msgid ""
 "\n"
 " Please specify the connection string for the database to use.\n"
@@ -920,47 +857,25 @@
 " connection string syntax).\n"
 msgstr ""
 
-<<<<<<< HEAD
 #: trac/admin/console.py:393
 #, python-format
-=======
-#: trac/admin/console.py:384
-#, fuzzy, python-format
->>>>>>> aa1d9603
 msgid "Database connection string [%(default)s]> "
 msgstr "Συμβολοσειρά σύνδεσης στη βάση δεδομένων [%(default)s]> "
 
-<<<<<<< HEAD
 #: trac/admin/console.py:400
-=======
-#: trac/admin/console.py:391
->>>>>>> aa1d9603
 #, python-format
 msgid "Initenv for '%(env)s' failed."
 msgstr "Η μέθοδος Initenv για το \"%(env)s\" απέτυχε."
 
-<<<<<<< HEAD
 #: trac/admin/console.py:403
-=======
-#: trac/admin/console.py:394
-#, fuzzy
->>>>>>> aa1d9603
 msgid "Does an environment already exist?"
 msgstr "Υπάρχει ήδη περιβάλλον;"
 
-<<<<<<< HEAD
 #: trac/admin/console.py:407
-=======
-#: trac/admin/console.py:398
->>>>>>> aa1d9603
 msgid "Directory exists and is not empty."
 msgstr "Ο κατάλογος υπάρχει και δεν είναι κενός."
 
-<<<<<<< HEAD
 #: trac/admin/console.py:413
-=======
-#: trac/admin/console.py:404
->>>>>>> aa1d9603
 #, python-format
 msgid ""
 "Base directory '%(env)s' does not exist. Please create it manually and "
@@ -969,43 +884,23 @@
 "Ο κατάλογος βάσης \"%(env)s\" δεν υπάρχει. Δημιουργήστε τον με μη "
 "αυτόματο τρόπο και δοκιμάστε ξανά."
 
-<<<<<<< HEAD
 #: trac/admin/console.py:441
-=======
-#: trac/admin/console.py:432
->>>>>>> aa1d9603
 msgid "Creating and Initializing Project"
 msgstr "Δημιουργία και Αρχικοποίηση Έργου"
 
-<<<<<<< HEAD
 #: trac/admin/console.py:458
-=======
-#: trac/admin/console.py:449
->>>>>>> aa1d9603
 msgid "Failed to create environment."
 msgstr "Απέτυχε η δημιουργία περιβάλλοντος."
 
-<<<<<<< HEAD
 #: trac/admin/console.py:464
-=======
-#: trac/admin/console.py:455
->>>>>>> aa1d9603
 msgid " Installing default wiki pages"
 msgstr " Εγκαθίστανται οι προεπιλεγμένες σελίδες wiki"
 
-<<<<<<< HEAD
 #: trac/admin/console.py:473
-=======
-#: trac/admin/console.py:464
->>>>>>> aa1d9603
 msgid " Indexing default repository"
 msgstr " Ευρετηρίαση προεπιλεγμένου αποθετηρίου"
 
-<<<<<<< HEAD
 #: trac/admin/console.py:476
-=======
-#: trac/admin/console.py:467
->>>>>>> aa1d9603
 msgid ""
 "\n"
 "---------------------------------------------------------------------\n"
@@ -1020,11 +915,7 @@
 "repository_type and repository_path settings.\n"
 msgstr ""
 
-<<<<<<< HEAD
 #: trac/admin/console.py:519
-=======
-#: trac/admin/console.py:510
->>>>>>> aa1d9603
 #, python-format
 msgid ""
 "\n"
@@ -1080,7 +971,6 @@
 "\n"
 "Συγχαρητήρια!\n"
 
-<<<<<<< HEAD
 #: trac/admin/console.py:528
 msgid ""
 "Display help for trac-admin commands.\n"
@@ -1105,10 +995,6 @@
 
 #: trac/admin/console.py:580
 #, python-format
-=======
-#: trac/admin/console.py:569
-#, fuzzy, python-format
->>>>>>> aa1d9603
 msgid "Non-ascii environment path '%(path)s' not supported."
 msgstr ""
 "Η διαδρομή περιβάλλοντος \"%(path)s\", που δεν είναι σε ASCII, δεν "
@@ -1715,22 +1601,13 @@
 msgid "Released"
 msgstr "Σε κυκλοφορία"
 
-<<<<<<< HEAD
 #: trac/db/api.py:308
-=======
-#: trac/db/api.py:193
->>>>>>> aa1d9603
 #, python-format
 msgid "Unsupported database type \"%(scheme)s\""
 msgstr "Μη υποστηριζόμενος τύπος βάσης δεδομένων: \"%(scheme)s\""
 
-<<<<<<< HEAD
 #: trac/db/api.py:347
 #, python-format
-=======
-#: trac/db/api.py:229
-#, fuzzy, python-format
->>>>>>> aa1d9603
 msgid ""
 "Unknown scheme \"%(scheme)s\"; database connection string must start with"
 " {scheme}:/"
@@ -2383,15 +2260,9 @@
 msgstr "Επισύναψη άλλου αρχείου"
 
 #: trac/templates/attachment.html:98 trac/templates/list_of_attachments.html:21
-<<<<<<< HEAD
 #: trac/templates/macros.html:19 trac/util/text.py:621
 #: trac/versioncontrol/templates/browser.html:189
 #: trac/versioncontrol/templates/dir_entries.html:17
-=======
-#: trac/templates/macros.html:19 trac/util/text.py:541
-#: trac/versioncontrol/templates/browser.html:110
-#: trac/versioncontrol/templates/dir_entries.html:16
->>>>>>> aa1d9603
 #, python-format
 msgid "%(size)s bytes"
 msgstr "%(size)s bytes"
@@ -6248,22 +6119,13 @@
 "Μπορείτε να κάνετε %(search)s στο ιστορικό του αποθετηρίου για να δείτε "
 "αν η διαδρομή υπήρχε και αφαιρέθηκε αργότερα."
 
-<<<<<<< HEAD
 #: trac/web/api.py:340
-=======
-#: trac/web/api.py:252
->>>>>>> aa1d9603
 #, python-format
 msgid "Invalid URL encoding (was %(path_info)r)"
 msgstr "Άκυρη κωδικοποίηση URL (ήταν %(path_info)r)"
 
-<<<<<<< HEAD
 #: trac/web/api.py:559
 #, python-format
-=======
-#: trac/web/api.py:496
-#, fuzzy, python-format
->>>>>>> aa1d9603
 msgid "File %(path)s not found"
 msgstr "Το αρχείο %(path)s δεν βρέθηκε"
 
@@ -6308,29 +6170,16 @@
 msgid "Error with navigation contributor \"%(name)s\""
 msgstr "Error with navigation contributor \"%(name)s\""
 
-<<<<<<< HEAD
 #: trac/web/chrome.py:1029
-=======
-#: trac/web/chrome.py:890
-#, fuzzy
->>>>>>> aa1d9603
 msgid "(unknown template location)"
 msgstr "(άγνωστη θέση προτύπου)"
 
-<<<<<<< HEAD
 #: trac/web/chrome.py:1030
-=======
-#: trac/web/chrome.py:891
->>>>>>> aa1d9603
 #, python-format
 msgid "Genshi %(error)s error while rendering template %(location)s"
 msgstr "Σφάλμα %(error)s του Genshi κατά την εμφάνιση του προτύπου %(location)s"
 
-<<<<<<< HEAD
 #: trac/web/chrome.py:1078 trac/web/chrome.py:1086
-=======
-#: trac/web/chrome.py:939 trac/web/chrome.py:947
->>>>>>> aa1d9603
 msgid "anonymous"
 msgstr "ανώνυμος"
 
@@ -7509,10 +7358,8 @@
 #: trac/wiki/templates/wiki_view.html:135
 msgid "The following pages have a name similar to this page, and may be related:"
 msgstr ""
-<<<<<<< HEAD
 "Οι ακόλουθες σελίδες έχουν όνομα παρόμοιο με αυτήν και ίσως έχουν κάποια "
 "σχέση:"
-=======
 
 #~ msgid ""
 #~ "Welcome to trac-admin %(version)s\n"
@@ -7527,4 +7374,3 @@
 #~ "Copyright © 2003-2012\n"
 #~ "        [1:Edgewall Software]"
 #~ msgstr ""
->>>>>>> aa1d9603
