--- conflicted
+++ resolved
@@ -53,18 +53,12 @@
                  _('Version %(version)s by %(author)s',
                    version=page.version, author=format_author(page.author)))
           ?>
-<<<<<<< HEAD
-          <div py:if="not version" class="trac-modifiedby" i18n:msg="reldate">
-            <a href="${href.wiki(page.name, action='diff', version=page.version)}"
-               title="$last_modification">Last modified</a> ${pretty_dateinfo(page.time)}
-=======
           <div py:if="not version" class="trac-modifiedby">
             <span i18n:msg="reldate">
               <a href="${href.wiki(page.name, action='diff', version=page.version)}"
-                 title="$last_modification">Last modified</a> ${dateinfo(page.time)} ago
+                 title="$last_modification">Last modified</a> ${pretty_dateinfo(page.time)}
             </span>
             <span class="trac-print" i18n:msg="date">Last modified on ${format_datetime(page.time)}</span>
->>>>>>> ba898b1f
           </div>
           <div id="wikipage" py:content="wiki_to_html(context, text)" />
         </py:when>
