--- conflicted
+++ resolved
@@ -117,12 +117,8 @@
         r"(?P<hanchor>#%s)?\s*$)" % XML_NAME,
         #  * list
         r"(?P<list>^(?P<ldepth>\s*)"
-<<<<<<< HEAD
-        ur"(?:[%s]|(?P<lstart>\d+|[a-zA-Z]|[ivxIVX]{1,5})\.)\s)"
+        ur"(?:[%s]|(?P<lstart>[0-9]+|[a-zA-Z]|[ivxIVX]{1,5})\.)\s)"
         % (BULLET_CHARS),
-=======
-        r"(?:[-*]|(?P<lstart>[0-9]+|[a-zA-Z]|[ivxIVX]{1,5})\.)\s)",
->>>>>>> dc1ebf4a
         # definition:: 
         r"(?P<definition>^\s+"
         r"((?:%s[^%s]*%s|%s(?:%s{,2}[^%s])*?%s|[^%s%s:]|:[^:])+::)(?:\s+|$))"
