# -*- coding: utf-8 -*-
#
# Copyright (C) 2003-2009 Edgewall Software
# Copyright (C) 2003-2005 Daniel Lundin <daniel@edgewall.com>
# Copyright (C) 2005-2006 Emmanuel Blot <emmanuel.blot@free.fr>
# All rights reserved.
#
# This software is licensed as described in the file COPYING, which
# you should have received as part of this distribution. The terms
# are also available at http://trac.edgewall.org/wiki/TracLicense.
#
# This software consists of voluntary contributions made by many
# individuals. For the exact contribution history, see the revision
# history and logs, available at http://trac.edgewall.org/log/.
#
# Author: Daniel Lundin <daniel@edgewall.com>
#

from __future__ import with_statement

from hashlib import md5

from genshi.template.text import NewTextTemplate

from trac.core import *
from trac.config import *
from trac.notification import NotifyEmail
from trac.ticket.api import TicketSystem
from trac.util.datefmt import to_utimestamp
from trac.util.text import obfuscate_email_address, text_width, wrap
from trac.util.translation import deactivate, reactivate


class TicketNotificationSystem(Component):

    always_notify_owner = BoolOption('notification', 'always_notify_owner',
                                     'false',
        """Always send notifications to the ticket owner (''since 0.9'').""")

    always_notify_reporter = BoolOption('notification',
                                        'always_notify_reporter',
                                        'false',
        """Always send notifications to any address in the ''reporter''
        field.""")

    always_notify_updater = BoolOption('notification', 'always_notify_updater',
                                       'true',
        """Always send notifications to the person who causes the ticket 
        property change and to any previous updater of that ticket.""")
        
    ticket_subject_template = Option('notification', 'ticket_subject_template', 
                                     '$prefix #$ticket.id: $summary',
        """A Genshi text template snippet used to get the notification subject.

        By default, the subject template is `$prefix #$ticket.id: $summary`.
        `$prefix` being the value of the `smtp_subject_prefix` option.
        ''(since 0.11)''""")

    ambiguous_char_width = Option('notification', 'ambiguous_char_width',
                                  'single',
        """Which width of ambiguous characters (e.g. 'single' or
        'double') should be used in the table of notification mail.

        If 'single', the same width as characters in US-ASCII. This is
        expected by most users. If 'double', twice the width of
        US-ASCII characters.  This is expected by CJK users. ''(since
        0.12.2)''""")


class TicketNotifyEmail(NotifyEmail):
    """Notification of ticket changes."""

    template_name = "ticket_notify_email.txt"
    ticket = None
    newticket = None
    modtime = 0
    from_email = 'trac+ticket@localhost'
    COLS = 75

    def __init__(self, env):
        NotifyEmail.__init__(self, env)
        self.prev_cc = []
        ambiguous_char_width = env.config.get('notification',
                                              'ambiguous_char_width',
                                              'single')
        self.ambiwidth = 2 if ambiguous_char_width == 'double' else 1

    def notify(self, ticket, newticket=True, modtime=None):
        """Send ticket change notification e-mail (untranslated)"""
        t = deactivate()
        translated_fields = ticket.fields
        try:
            ticket.fields = TicketSystem(self.env).get_ticket_fields()
            self._notify(ticket, newticket, modtime)
        finally:
            ticket.fields = translated_fields
            reactivate(t)

    def _notify(self, ticket, newticket=True, modtime=None):
        self.ticket = ticket
        self.modtime = modtime
        self.newticket = newticket

        changes_body = ''
        self.reporter = ''
        self.owner = ''
        changes_descr = ''
        change_data = {}
        link = self.env.abs_href.ticket(ticket.id)
        summary = self.ticket['summary']
        author = None
        
        if not self.newticket and modtime:  # Ticket change
            from trac.ticket.web_ui import TicketModule
            for change in TicketModule(self.env).grouped_changelog_entries(
                                                ticket, when=modtime):
                if not change['permanent']: # attachment with same time...
                    continue
                author = change['author']
                change_data.update({
<<<<<<< HEAD
                    'author': obfuscate_email_address(author),
=======
                    'author': self.obfuscate_email(change['author']),
>>>>>>> 25b2efd6
                    'comment': wrap(change['comment'], self.COLS, ' ', ' ',
                                    '\n', self.ambiwidth)
                    })
                link += '#comment:%s' % str(change.get('cnum', ''))
                for field, values in change['fields'].iteritems():
                    old = values['old']
                    new = values['new']
                    newv = ''
                    if field == 'description':
                        new_descr = wrap(new, self.COLS, ' ', ' ', '\n',
                                         self.ambiwidth)
                        old_descr = wrap(old, self.COLS, '> ', '> ', '\n',
                                         self.ambiwidth)
                        old_descr = old_descr.replace(2 * '\n', '\n' + '>' + \
                                                      '\n')
                        cdescr = '\n'
                        cdescr += 'Old description:' + 2 * '\n' + old_descr + \
                                  2 * '\n'
                        cdescr += 'New description:' + 2 * '\n' + new_descr + \
                                  '\n'
                        changes_descr = cdescr
                    elif field == 'summary':
                        summary = "%s (was: %s)" % (new, old)
                    elif field == 'cc':
                        (addcc, delcc) = self.diff_cc(old, new)
                        chgcc = ''
                        if delcc:
                            chgcc += wrap(" * cc: %s (removed)" %
                                          ', '.join(delcc), 
                                          self.COLS, ' ', ' ', '\n',
                                          self.ambiwidth) + '\n'
                        if addcc:
                            chgcc += wrap(" * cc: %s (added)" %
                                          ', '.join(addcc), 
                                          self.COLS, ' ', ' ', '\n',
                                          self.ambiwidth) + '\n'
                        if chgcc:
                            changes_body += chgcc
                        self.prev_cc += self.parse_cc(old) if old else []
                    else:
                        if field in ['owner', 'reporter']:
                            old = self.obfuscate_email(old)
                            new = self.obfuscate_email(new)
                        newv = new
                        length = 7 + len(field)
                        spacer_old, spacer_new = ' ', ' '
                        if len(old + new) + length > self.COLS:
                            length = 5
                            if len(old) + length > self.COLS:
                                spacer_old = '\n'
                            if len(new) + length > self.COLS:
                                spacer_new = '\n'
                        chg = '* %s: %s%s%s=>%s%s' % (field, spacer_old, old,
                                                      spacer_old, spacer_new,
                                                      new)
                        chg = chg.replace('\n', '\n' + length * ' ')
                        chg = wrap(chg, self.COLS, '', length * ' ', '\n',
                                   self.ambiwidth)
                        changes_body += ' %s%s' % (chg, '\n')
                    if newv:
                        change_data[field] = {'oldvalue': old, 'newvalue': new}
        
        if newticket:
            author = ticket['reporter']

        ticket_values = ticket.values.copy()
        ticket_values['id'] = ticket.id
        ticket_values['description'] = wrap(
            ticket_values.get('description', ''), self.COLS,
            initial_indent=' ', subsequent_indent=' ', linesep='\n',
            ambiwidth=self.ambiwidth)
        ticket_values['new'] = self.newticket
        ticket_values['link'] = link
        
        subject = self.format_subj(summary)
        if not self.newticket:
            subject = 'Re: ' + subject
        self.data.update({
            'ticket_props': self.format_props(),
            'ticket_body_hdr': self.format_hdr(),
            'subject': subject,
            'ticket': ticket_values,
            'changes_body': changes_body,
            'changes_descr': changes_descr,
            'change': change_data
            })
        NotifyEmail.notify(self, ticket.id, subject, author)

    def format_props(self):
        tkt = self.ticket
        fields = [f for f in tkt.fields 
                  if f['name'] not in ('summary', 'cc', 'time', 'changetime')]
        width = [0, 0, 0, 0]
        i = 0
        for f in fields:
            if f['type'] == 'textarea':
                continue
            fname = f['name']
            if not fname in tkt.values:
                continue
            fval = tkt[fname] or ''
            if fval.find('\n') != -1:
                continue
            if fname in ['owner', 'reporter']:
                fval = self.obfuscate_email(fval)
            idx = 2 * (i % 2)
            width[idx] = max(self.get_text_width(f['label']), width[idx])
            width[idx + 1] = max(self.get_text_width(fval), width[idx + 1])
            i += 1
        width_l = width[0] + width[1] + 5
        width_r = width[2] + width[3] + 5
        half_cols = (self.COLS - 1) / 2
        if width_l + width_r + 1 > self.COLS:
            if ((width_l > half_cols and width_r > half_cols) or 
                    (width[0] > half_cols / 2 or width[2] > half_cols / 2)):
                width_l = half_cols
                width_r = half_cols
            elif width_l > width_r:
                width_l = min((self.COLS - 1) * 2 / 3, width_l)
                width_r = self.COLS - width_l - 1
            else:
                width_r = min((self.COLS - 1) * 2 / 3, width_r)         
                width_l = self.COLS - width_r - 1
        sep = width_l * '-' + '+' + width_r * '-'
        txt = sep + '\n'
        cell_tmp = [u'', u'']
        big = []
        i = 0
        width_lr = [width_l, width_r]
        for f in [f for f in fields if f['name'] != 'description']:
            fname = f['name']
            if not tkt.values.has_key(fname):
                continue
            fval = tkt[fname] or ''
            if fname in ['owner', 'reporter']:
                fval = self.obfuscate_email(fval)
            if f['type'] == 'textarea' or '\n' in unicode(fval):
                big.append((f['label'], '\n'.join(fval.splitlines())))
            else:
                # Note: f['label'] is a Babel's LazyObject, make sure its
                # __str__ method won't be called.
                str_tmp = u'%s:  %s' % (f['label'], unicode(fval))
                idx = i % 2
                cell_tmp[idx] += wrap(str_tmp, width_lr[idx] - 2 + 2 * idx,
                                      (width[2 * idx]
                                       - self.get_text_width(f['label'])
                                       + 2 * idx) * ' ',
                                      2 * ' ', '\n', self.ambiwidth)
                cell_tmp[idx] += '\n'
                i += 1
        cell_l = cell_tmp[0].splitlines()
        cell_r = cell_tmp[1].splitlines()
        for i in range(max(len(cell_l), len(cell_r))):
            if i >= len(cell_l):
                cell_l.append(width_l * ' ')
            elif i >= len(cell_r):
                cell_r.append('')
            fmt_width = width_l - self.get_text_width(cell_l[i]) \
                        + len(cell_l[i])
            txt += u'%-*s|%s%s' % (fmt_width, cell_l[i], cell_r[i], '\n')
        if big:
            txt += sep
            for name, value in big:
                txt += '\n'.join(['', name + ':', value, '', ''])
        txt += sep
        return txt

    def parse_cc(self, txt):
        return filter(lambda x: '@' in x, txt.replace(',', ' ').split())

    def diff_cc(self, old, new):
        oldcc = NotifyEmail.addrsep_re.split(old)
        newcc = NotifyEmail.addrsep_re.split(new)
        added = [self.obfuscate_email(x) \
                                for x in newcc if x and x not in oldcc]
        removed = [self.obfuscate_email(x) \
                                for x in oldcc if x and x not in newcc]
        return (added, removed)

    def format_hdr(self):
        return '#%s: %s' % (self.ticket.id, wrap(self.ticket['summary'],
                                                 self.COLS, linesep='\n',
                                                 ambiwidth=self.ambiwidth))

    def format_subj(self, summary):
        template = self.config.get('notification','ticket_subject_template')
        template = NewTextTemplate(template.encode('utf8'))
                                                
        prefix = self.config.get('notification', 'smtp_subject_prefix')
        if prefix == '__default__': 
            prefix = '[%s]' % self.env.project_name
        
        data = {
            'prefix': prefix,
            'summary': summary,
            'ticket': self.ticket,
            'env': self.env,
        }
        
        return template.generate(**data).render('text', encoding=None).strip()

    def get_recipients(self, tktid):
        notify_reporter = self.config.getbool('notification',
                                              'always_notify_reporter')
        notify_owner = self.config.getbool('notification',
                                           'always_notify_owner')
        notify_updater = self.config.getbool('notification', 
                                             'always_notify_updater')

        ccrecipients = self.prev_cc
        torecipients = []
        with self.env.db_query as db:
            # Harvest email addresses from the cc, reporter, and owner fields
            for row in db("SELECT cc, reporter, owner FROM ticket WHERE id=%s",
                          (tktid,)):
                if row[0]:
                    ccrecipients += row[0].replace(',', ' ').split() 
                self.reporter = row[1]
                self.owner = row[2]
                if notify_reporter:
                    torecipients.append(row[1])
                if notify_owner:
                    torecipients.append(row[2])
                break

            # Harvest email addresses from the author field of ticket_change(s)
            if notify_updater:
                for author, ticket in db("""
                        SELECT DISTINCT author, ticket FROM ticket_change
                        WHERE ticket=%s
                        """, (tktid,)):
                    torecipients.append(author)

            # Suppress the updater from the recipients
            updater = None
            for updater, in db("""
                    SELECT author FROM ticket_change WHERE ticket=%s
                    ORDER BY time DESC LIMIT 1
                    """, (tktid,)):
                break
            else:
                for updater, in db("SELECT reporter FROM ticket WHERE id=%s",
                                   (tktid,)):
                    break

            if not notify_updater:
                filter_out = True
                if notify_reporter and (updater == self.reporter):
                    filter_out = False
                if notify_owner and (updater == self.owner):
                    filter_out = False
                if filter_out:
                    torecipients = [r for r in torecipients 
                                    if r and r != updater]
            elif updater:
                torecipients.append(updater)

        return (torecipients, ccrecipients)

    def get_message_id(self, rcpt, modtime=None):
        """Generate a predictable, but sufficiently unique message ID."""
        s = '%s.%08d.%d.%s' % (self.env.project_url.encode('utf-8'),
                               int(self.ticket.id), to_utimestamp(modtime),
                               rcpt.encode('ascii', 'ignore'))
        dig = md5(s).hexdigest()
        host = self.from_email[self.from_email.find('@') + 1:]
        msgid = '<%03d.%s@%s>' % (len(s), dig, host)
        return msgid

    def send(self, torcpts, ccrcpts):
        dest = self.reporter or 'anonymous'
        hdrs = {}
        hdrs['Message-ID'] = self.get_message_id(dest, self.modtime)
        hdrs['X-Trac-Ticket-ID'] = str(self.ticket.id)
        hdrs['X-Trac-Ticket-URL'] = self.data['ticket']['link']
        if not self.newticket:
            msgid = self.get_message_id(dest)
            hdrs['In-Reply-To'] = msgid
            hdrs['References'] = msgid
        NotifyEmail.send(self, torcpts, ccrcpts, hdrs)

    def get_text_width(self, text):
        return text_width(text, ambiwidth=self.ambiwidth)

    def obfuscate_email(self, text):
        """ Obfuscate text when `show_email_addresses` is disabled in config.
        Obfuscation happens once per email, regardless of recipients, so
        cannot use permission-based obfuscation.
        """
        if self.env.config.getbool('trac', 'show_email_addresses'):
            return text
        else:
            return obfuscate_email_address(text)<|MERGE_RESOLUTION|>--- conflicted
+++ resolved
@@ -118,11 +118,7 @@
                     continue
                 author = change['author']
                 change_data.update({
-<<<<<<< HEAD
-                    'author': obfuscate_email_address(author),
-=======
-                    'author': self.obfuscate_email(change['author']),
->>>>>>> 25b2efd6
+                    'author': self.obfuscate_email(author),
                     'comment': wrap(change['comment'], self.COLS, ' ', ' ',
                                     '\n', self.ambiwidth)
                     })
@@ -412,7 +408,7 @@
         Obfuscation happens once per email, regardless of recipients, so
         cannot use permission-based obfuscation.
         """
-        if self.env.config.getbool('trac', 'show_email_addresses'):
+        if self.env.config.getbool('tself.obfuscate_emailrac', 'show_email_addresses'):
             return text
         else:
             return obfuscate_email_address(text)