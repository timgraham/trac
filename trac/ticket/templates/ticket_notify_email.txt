${ticket_body_hdr}
${ticket_props}
# if ticket.new:
${ticket.description}
# else:
#   if changes_body:
${_('Changes (by %(author)s):', author=change.author)}

${changes_body}
#   endif
#   if changes_descr:
#     if not changes_body and not change.comment and change.author:
${_('Description changed by %(author)s:', author=change.author)}
#     endif
${changes_descr}
--
#   endif
#   if change.comment:

${_('Comment:') if changes_body else
  _('Comment (by %(author)s):', author=change.author)}

<<<<<<< HEAD
${change.comment}
#   endif
# endif
--
=======
${'-- '}
>>>>>>> 24e407d1
${_('Ticket URL: <%(link)s>', link=ticket.link)}
${project.name} <${project.url or abs_href()}>
${project.descr}<|MERGE_RESOLUTION|>--- conflicted
+++ resolved
@@ -20,14 +20,10 @@
 ${_('Comment:') if changes_body else
   _('Comment (by %(author)s):', author=change.author)}
 
-<<<<<<< HEAD
 ${change.comment}
 #   endif
 # endif
---
-=======
 ${'-- '}
->>>>>>> 24e407d1
 ${_('Ticket URL: <%(link)s>', link=ticket.link)}
 ${project.name} <${project.url or abs_href()}>
 ${project.descr}