# -*- coding: utf-8 -*-
#
# Copyright (C) 2003-2013 Edgewall Software
# Copyright (C) 2003-2004 Jonas Borgström <jonas@edgewall.com>
# Copyright (C) 2006 Christian Boos <cboos@edgewall.org>
# Copyright (C) 2006 Matthew Good <trac@matt-good.net>
# All rights reserved.
#
# This software is licensed as described in the file COPYING, which
# you should have received as part of this distribution. The terms
# are also available at http://trac.edgewall.org/wiki/TracLicense.
#
# This software consists of voluntary contributions made by many
# individuals. For the exact contribution history, see the revision
# history and logs, available at http://trac.edgewall.org/log/.
#
# Author: Jonas Borgström <jonas@edgewall.com>

import csv
import io
import re

from trac.config import IntOption
from trac.core import *
from trac.db import get_column_names
from trac.perm import IPermissionRequestor
from trac.resource import Resource, ResourceNotFound
from trac.ticket.api import TicketSystem
from trac.ticket.model import Report
from trac.util import as_int, content_disposition
from trac.util.datefmt import format_datetime, format_time, from_utimestamp
from trac.util.html import tag
from trac.util.presentation import Paginator
from trac.util.text import (exception_to_unicode, quote_query_string, sub_vars,
                            sub_vars_re, to_unicode)
from trac.util.translation import _, tag_
from trac.web.api import HTTPBadRequest, IRequestHandler, RequestDone
from trac.web.chrome import (INavigationContributor, Chrome,
                             add_ctxtnav, add_link, add_notice, add_script,
                             add_stylesheet, add_warning, auth_link,
                             web_context)
from trac.wiki import IWikiSyntaxProvider, WikiParser


SORT_COLUMN = '@SORT_COLUMN@'
LIMIT_OFFSET = '@LIMIT_OFFSET@'


def cell_value(v):
    """Normalize a cell value for display.
    >>> (cell_value(None), cell_value(0), cell_value(1), cell_value('v'))
    ('', '0', u'1', u'v')
    """
    return '0' if v == 0 else unicode(v) if v else ''


_sql_re = re.compile(r'''
      --.*$                        # single line "--" comment
    | /\*([^*/]|\*[^/]|/[^*])*\*/  # C style comment
    | '(\\.|[^'\\])*'              # literal string
    | \([^()]+\)                   # parenthesis group
''', re.MULTILINE | re.VERBOSE)


def _expand_with_space(m):
    return ' ' * len(m.group(0))


def sql_skeleton(sql):
    """Strip an SQL query to leave only its toplevel structure.

    This is probably not 100% robust but should be enough for most
    needs.

    >>> re.sub('\s+', lambda m: '<%d>' % len(m.group(0)), sql_skeleton(''' \\n\
        SELECT a FROM (SELECT x FROM z ORDER BY COALESCE(u, ')/*(')) ORDER \\n\
          /* SELECT a FROM (SELECT x /* FROM z                             \\n\
                        ORDER BY */ COALESCE(u, '\)X(')) ORDER */          \\n\
          BY c, (SELECT s FROM f WHERE v in ('ORDER BY', '(\\')')          \\n\
                 ORDER BY (1), '') -- LIMIT                                \\n\
         '''))
    '<10>SELECT<1>a<1>FROM<48>ORDER<164>BY<1>c,<144>'
    """
    old = None
    while sql != old:
        old = sql
        sql = _sql_re.sub(_expand_with_space, old)
    return old

_order_by_re = re.compile(r'ORDER\s+BY', re.MULTILINE)


def split_sql(sql, clause_re, skel=None):
    """Split an SQL query according to a toplevel clause regexp.

    We assume there's only one such clause present in the outer query.

    >>> split_sql('''SELECT a FROM x  ORDER \
            BY u, v''', _order_by_re)
    ('SELECT a FROM x  ', ' u, v')
    """
    if skel is None:
        skel = sql_skeleton(sql)
    blocks = clause_re.split(skel.upper())
    if len(blocks) == 2:
        return sql[:len(blocks[0])], sql[-len(blocks[1]):]  # (before, after)
    else:
        return sql, ''  # no single clause separator


class ReportModule(Component):

    implements(INavigationContributor, IPermissionRequestor, IRequestHandler,
               IWikiSyntaxProvider)

    realm = Report.realm

    items_per_page = IntOption('report', 'items_per_page', 100,
        """Number of tickets displayed per page in ticket reports,
        by default.
        """)

    items_per_page_rss = IntOption('report', 'items_per_page_rss', 0,
        """Number of tickets displayed in the rss feeds for reports.
        """)

    REPORT_LIST_ID = -1  # Resource id of the report list page

    # INavigationContributor methods

    def get_active_navigation_item(self, req):
        return 'tickets'

    def get_navigation_items(self, req):
        if 'REPORT_VIEW' in req.perm(self.realm, self.REPORT_LIST_ID):
            yield ('mainnav', 'tickets', tag.a(_('View Tickets'),
                                               href=req.href.report()))

    # IPermissionRequestor methods

    def get_permission_actions(self):
        actions = ['REPORT_CREATE', 'REPORT_DELETE', 'REPORT_MODIFY',
                   'REPORT_SQL_VIEW', 'REPORT_VIEW']
        return actions + [('REPORT_ADMIN', actions)]

    # IRequestHandler methods

    def match_request(self, req):
        match = re.match(r'/report(?:/(?:([0-9]+)|%s))?$'
                         % self.REPORT_LIST_ID, req.path_info)
        if match:
            if match.group(1):
                req.args['id'] = match.group(1)
            return True

    def process_request(self, req):
        # did the user ask for any special report?
        id = req.args.getint('id', self.REPORT_LIST_ID)
        req.perm(self.realm, id).require('REPORT_VIEW')

        data = {}
        action = req.args.get('action', 'view')
        template = None
        if req.method == 'POST':
            if action == 'new':
                self._do_create(req)
            elif action == 'delete':
                self._do_delete(req, id)
            elif action == 'edit':
                self._do_save(req, id)
            else:
                raise HTTPBadRequest(_("Invalid request arguments."))
        elif action in ('copy', 'edit', 'new'):
            template = 'report_edit.html'
            data = self._render_editor(req, id, action == 'copy')
            Chrome(self.env).add_wiki_toolbars(req)
        elif action == 'delete':
            template = 'report_delete.html'
            data = self._render_confirm_delete(req, id)
        elif id == self.REPORT_LIST_ID:
            template, data, content_type = self._render_list(req)
            if content_type:  # i.e. alternate format
                return template, data, {'content_type': content_type}
            if action == 'clear':
                if 'query_href' in req.session:
                    del req.session['query_href']
                if 'query_tickets' in req.session:
                    del req.session['query_tickets']
        else:
            template, data, content_type = self._render_view(req, id)
            if content_type:  # i.e. alternate format
                return template, data, {'content_type': content_type}

        from trac.ticket.query import QueryModule
        show_query_link = 'TICKET_VIEW' in req.perm(TicketSystem.realm) and \
                          self.env.is_component_enabled(QueryModule)

        if (id != self.REPORT_LIST_ID or action == 'new') and \
                'REPORT_VIEW' in req.perm(self.realm, self.REPORT_LIST_ID):
            add_ctxtnav(req, _('Available Reports'), href=req.href.report())
            add_link(req, 'up', req.href.report(), _('Available Reports'))
        elif show_query_link:
            add_ctxtnav(req, _('Available Reports'))

        # Kludge: only show link to custom query if the query module
        # is actually enabled
        if show_query_link:
            add_ctxtnav(req, _('New Custom Query'), href=req.href.query())
            data['query_href'] = req.href.query()
            data['saved_query_href'] = req.session.get('query_href')
        else:
            data['query_href'] = None

        add_stylesheet(req, 'common/css/report.css')
        return template, data

    # Internal methods

    def _do_create(self, req):
        req.perm(self.realm).require('REPORT_CREATE')

        if 'cancel' in req.args:
            req.redirect(req.href.report())

        report = Report(self.env)
        report.title = req.args.get('title', '')
        report.query = req.args.get('query', '')
        report.description = req.args.get('description', '')
        report.insert()
        add_notice(req, _("The report has been created."))
        req.redirect(req.href.report(report.id))

    def _do_delete(self, req, id):
        req.perm(self.realm, id).require('REPORT_DELETE')

        if 'cancel' in req.args:
            req.redirect(req.href.report(id))

        Report(self.env, id).delete()
        add_notice(req, _("The report {%(id)d} has been deleted.", id=id))
        req.redirect(req.href.report())

    def _do_save(self, req, id):
        """Save report changes to the database"""
        req.perm(self.realm, id).require('REPORT_MODIFY')

        if 'cancel' not in req.args:
            report = Report(self.env, id)
            report.title = req.args.get('title', '')
            report.query = req.args.get('query', '')
            report.description = req.args.get('description', '')
            report.update()
            add_notice(req, _("Your changes have been saved."))
        req.redirect(req.href.report(id))

    def _render_confirm_delete(self, req, id):
        req.perm(self.realm, id).require('REPORT_DELETE')

        title = Report(self.env, id).title
        return {'title': _("Delete Report {%(num)s} %(title)s", num=id,
                           title=title),
                'action': 'delete',
                'report': {'id': id, 'title': title}}

    def _render_editor(self, req, id, copy):
        if id != self.REPORT_LIST_ID:
            req.perm(self.realm, id).require('REPORT_MODIFY')
            r = Report(self.env, id)
            title, description, query = r.title, r.description, r.query
        else:
            req.perm(self.realm).require('REPORT_CREATE')
            title = description = query = ''

        # an explicitly given 'query' parameter will override the saved query
        query = req.args.get('query', query)

        if copy:
            title += ' (copy)'

        if copy or id == self.REPORT_LIST_ID:
            data = {'action': 'new',
                    'error': None}
        else:
            data = {'action': 'edit',
                    'error': req.args.get('error')}

        data['report'] = {'id': id, 'title': title,
                          'sql': query, 'description': description}
        return data

    def _render_list(self, req):
        """Render the list of available reports."""
        sort = req.args.get('sort', 'report')
        asc = req.args.getint('asc', 1, min=0, max=1)
        format = req.args.get('format')

        rows = [(report.id, report.title, report.description)
                for report in Report.select(self.env, sort, bool(asc))
                if 'REPORT_VIEW' in req.perm(self.realm, report.id)]

        if format == 'rss':
            data = {'rows': rows}
            return 'report_list.rss', data, 'application/rss+xml'
        elif format == 'csv':
            self._send_csv(req, ['report', 'title', 'description'],
                           rows, mimetype='text/csv',
                           filename='reports.csv')
        elif format == 'tab':
            self._send_csv(req, ['report', 'title', 'description'],
                           rows, '\t', mimetype='text/tab-separated-values',
                           filename='reports.tsv')

        def report_href(**kwargs):
            return req.href.report(sort=req.args.get('sort'), asc=asc,
                                   **kwargs)

        add_link(req, 'alternate',
                 auth_link(req, report_href(format='rss')),
                 _('RSS Feed'), 'application/rss+xml', 'rss')
        add_link(req, 'alternate', report_href(format='csv'),
                 _('Comma-delimited Text'), 'text/plain')
        add_link(req, 'alternate', report_href(format='tab'),
                 _('Tab-delimited Text'), 'text/plain')

        reports = [(id, title, description,
                    'REPORT_MODIFY' in req.perm(self.realm, id),
                    'REPORT_DELETE' in req.perm(self.realm, id))
                   for id, title, description in rows]
        data = {'reports': reports, 'sort': sort, 'asc': asc}

        return 'report_list.html', data, None

    _html_cols = {'__class__', '__style__', '__color__', '__fgcolor__',
                  '__bgcolor__', '__grouplink__'}

    def _render_view(self, req, id):
        """Retrieve the report results and pre-process them for rendering."""
        r = Report(self.env, id)
        title, description, sql = r.title, r.description, r.query
<<<<<<< HEAD
        try:
            args = self.get_var_args(req)
            sql = self.get_default_var_args(args, sql)
        except ValueError as e:
            raise TracError(_("Report failed: %(error)s", error=e))
=======
>>>>>>> 72cdea6a

        # If this is a saved custom query, redirect to the query module
        #
        # A saved query is either an URL query (?... or query:?...),
        # or a query language expression (query:...).
        #
        # It may eventually contain newlines, for increased clarity.
        #
        query = ''.join(line.strip() for line in sql.splitlines())
        if query and (query[0] == '?' or query.startswith('query:?')):
            query = query if query[0] == '?' else query[6:]
            report_id = 'report=%s' % id
            if 'report=' in query:
                if report_id not in query:
                    err = _('When specified, the report number should be '
                            '"%(num)s".', num=id)
                    req.redirect(req.href.report(id, action='edit', error=err))
            else:
                if query[-1] != '?':
                    query += '&'
                query += report_id
            req.redirect(req.href.query() + quote_query_string(query))
        elif query.startswith('query:'):
            from trac.ticket.query import Query, QuerySyntaxError
            try:
                query = Query.from_string(self.env, query[6:], report=id)
            except QuerySyntaxError as e:
                req.redirect(req.href.report(id, action='edit',
                                             error=to_unicode(e)))
            else:
                req.redirect(query.get_href(req.href))

        format = req.args.get('format')
        if format == 'sql':
            self._send_sql(req, id, title, description, sql)

        title = '{%i} %s' % (id, title)

        report_resource = Resource(self.realm, id)
        req.perm(report_resource).require('REPORT_VIEW')
        context = web_context(req, report_resource)

        page = req.args.getint('page', 1)
        default_max = {'rss': self.items_per_page_rss,
                       'csv': 0, 'tab': 0}.get(format, self.items_per_page)
        max = req.args.getint('max')
        limit = as_int(max, default_max, min=0)  # explict max takes precedence
        offset = (page - 1) * limit

        sort_col = req.args.get('sort', '')
<<<<<<< HEAD
        asc = req.args.getint('asc', 0, min=0, max=1)
=======
        asc = req.args.getint('asc', 1, min=0, max=1)
        args = {}
>>>>>>> 72cdea6a

        def report_href(**kwargs):
            """Generate links to this report preserving user variables,
            and sorting and paging variables.
            """
            params = args.copy()
            if sort_col:
                params['sort'] = sort_col
            if page != 1:
                params['page'] = page
            if max != default_max:
                params['max'] = max
            params.update(kwargs)
            params['asc'] = 1 if params.get('asc', asc) else None
            return req.href.report(id, params)

        data = {'action': 'view',
                'report': {'id': id, 'resource': report_resource},
                'context': context, 'title': title, 'description': description,
                'max': limit, 'args': args, 'show_args_form': False,
                'message': None, 'paginator': None,
                'report_href': report_href}

        try:
            args = self.get_var_args(req)
        except ValueError as e:
            data['message'] = _("Report failed: %(error)s", error=e)
            return 'report_view.html', data, None
        data.update({'args': args, 'title': sub_vars(title, args),
                     'description': sub_vars(description or '', args)})

        try:
            res = self.execute_paginated_report(req, id, sql, args, limit,
                                                offset)
        except TracError as e:
            data['message'] = _("Report failed: %(error)s", error=e)
        else:
            if len(res) == 2:
                e, sql = res
                data['message'] = \
                    tag_("Report execution failed: %(error)s %(sql)s",
                         error=tag.pre(exception_to_unicode(e)),
                         sql=tag(tag.hr(),
                                 tag.pre(sql, style="white-space: pre")))
        if data['message']:
            return 'report_view.html', data, None

        cols, results, num_items, missing_args, limit_offset = res
        need_paginator = limit > 0 and limit_offset
        need_reorder = limit_offset is None
        results = [list(row) for row in results]
        numrows = len(results)

        paginator = None
        if need_paginator:
            paginator = Paginator(results, page - 1, limit, num_items)
            data['paginator'] = paginator
            if paginator.has_next_page:
                add_link(req, 'next', report_href(page=page + 1),
                         _('Next Page'))
            if paginator.has_previous_page:
                add_link(req, 'prev', report_href(page=page - 1),
                         _('Previous Page'))

            pagedata = []
            shown_pages = paginator.get_shown_pages(21)
            for p in shown_pages:
                pagedata.append([report_href(page=p), None, str(p),
                                 _('Page %(num)d', num=p)])
            fields = ['href', 'class', 'string', 'title']
            paginator.shown_pages = [dict(zip(fields, p)) for p in pagedata]
            paginator.current_page = {'href': None, 'class': 'current',
                                      'string': str(paginator.page + 1),
                                      'title': None}
            numrows = paginator.num_items

        # Place retrieved columns in groups, according to naming conventions
        #  * _col_ means fullrow, i.e. a group with one header
        #  * col_ means finish the current group and start a new one

        field_labels = TicketSystem(self.env).get_ticket_field_labels()

        header_groups = [[]]
        for idx, col in enumerate(cols):
            if col in field_labels:
                title = field_labels[col]
            else:
                title = col.strip('_').capitalize()
            header = {
                'col': col,
                'title': title,
                'hidden': False,
                'asc': None,
            }

            if col == sort_col:
                if asc:
                    data['asc'] = asc
                data['sort'] = sort_col
                header['asc'] = bool(asc)
                if not paginator and need_reorder:
                    # this dict will have enum values for sorting
                    # and will be used in sortkey(), if non-empty:
                    sort_values = {}
                    if sort_col in ('status', 'resolution', 'priority',
                                    'severity'):
                        # must fetch sort values for that columns
                        # instead of comparing them as strings
                        with self.env.db_query as db:
                            for name, value in db(
                                    "SELECT name, %s FROM enum WHERE type=%%s"
                                    % db.cast('value', 'int'),
                                    (sort_col,)):
                                sort_values[name] = value

                    def sortkey(row):
                        val = row[idx]
                        # check if we have sort_values, then use them as keys.
                        if sort_values:
                            return sort_values.get(val)
                        # otherwise, continue with string comparison:
                        if isinstance(val, basestring):
                            val = val.lower()
                        return val
                    results = sorted(results, key=sortkey, reverse=not asc)

            header_group = header_groups[-1]

            if col.startswith('__') and col.endswith('__'):  # __col__
                header['hidden'] = True
            elif col[0] == '_' and col[-1] == '_':           # _col_
                header_group = []
                header_groups.append(header_group)
                header_groups.append([])
            elif col[0] == '_':                              # _col
                header['hidden'] = True
            elif col[-1] == '_':                             # col_
                header_groups.append([])
            header_group.append(header)

        # Structure the rows and cells:
        #  - group rows according to __group__ value, if defined
        #  - group cells the same way headers are grouped
        chrome = Chrome(self.env)
        row_groups = []
        authorized_results = []
        prev_group_value = None
        for row_idx, result in enumerate(results):
            col_idx = 0
            cell_groups = []
            row = {'cell_groups': cell_groups}
            realm = TicketSystem.realm
            parent_realm = ''
            parent_id = ''
            email_cells = []
            for header_group in header_groups:
                cell_group = []
                for header in header_group:
                    value = cell_value(result[col_idx])
                    cell = {'value': value, 'header': header, 'index': col_idx}
                    col = header['col']
                    col_idx += 1
                    # Detect and create new group
                    if col == '__group__' and value != prev_group_value:
                        prev_group_value = value
                        # Brute force handling of email in group by header
                        row_groups.append(
                            (value and chrome.format_author(req, value), []))
                    # Other row properties
                    row['__idx__'] = row_idx
                    if col in self._html_cols:
                        row[col] = value
                    if col in ('report', 'ticket', 'id', '_id'):
                        row['id'] = value
                    # Special casing based on column name
                    col = col.strip('_')
                    if col in ('reporter', 'cc', 'owner'):
                        email_cells.append(cell)
                    elif col == 'realm':
                        realm = value
                    elif col == 'parent_realm':
                        parent_realm = value
                    elif col == 'parent_id':
                        parent_id = value
                    cell_group.append(cell)
                cell_groups.append(cell_group)
            if parent_realm:
                resource = Resource(realm, row.get('id'),
                                    parent=Resource(parent_realm, parent_id))
            else:
                resource = Resource(realm, row.get('id'))
            # FIXME: for now, we still need to hardcode the realm in the action
            if resource.realm.upper() + '_VIEW' not in req.perm(resource):
                continue
            authorized_results.append(result)
            if email_cells:
                for cell in email_cells:
                    emails = chrome.format_emails(context.child(resource),
                                                  cell['value'])
                    result[cell['index']] = cell['value'] = emails
            row['resource'] = resource
            if row_groups:
                row_group = row_groups[-1][1]
            else:
                row_group = []
                row_groups = [(None, row_group)]
            row_group.append(row)

        data.update({'header_groups': header_groups,
                     'row_groups': row_groups,
                     'numrows': numrows})

        if format == 'rss':
            data['context'] = web_context(req, report_resource,
                                          absurls=True)
            return 'report.rss', data, 'application/rss+xml'
        elif format == 'csv':
            filename = 'report_%s.csv' % id if id else 'report.csv'
            self._send_csv(req, cols, authorized_results, mimetype='text/csv',
                           filename=filename)
        elif format == 'tab':
            filename = 'report_%s.tsv' % id if id else 'report.tsv'
            self._send_csv(req, cols, authorized_results, '\t',
                           mimetype='text/tab-separated-values',
                           filename=filename)
        else:
            p = page if max is not None else None
            add_link(req, 'alternate',
                     auth_link(req, report_href(format='rss', page=None)),
                     _('RSS Feed'), 'application/rss+xml', 'rss')
            add_link(req, 'alternate', report_href(format='csv', page=p),
                     _('Comma-delimited Text'), 'text/plain')
            add_link(req, 'alternate', report_href(format='tab', page=p),
                     _('Tab-delimited Text'), 'text/plain')
            if 'REPORT_SQL_VIEW' in req.perm(self.realm, id):
                add_link(req, 'alternate',
                         req.href.report(id=id, format='sql'),
                         _('SQL Query'), 'text/plain')

            # reuse the session vars of the query module so that
            # the query navigation links on the ticket can be used to
            # navigate report results as well
            try:
                req.session['query_tickets'] = \
                    ' '.join(str(int(row['id']))
                             for rg in row_groups for row in rg[1])
                req.session['query_href'] = \
                    req.session['query_href'] = report_href()
                # Kludge: we have to clear the other query session
                # variables, but only if the above succeeded
                for var in ('query_constraints', 'query_time'):
                    if var in req.session:
                        del req.session[var]
            except (ValueError, KeyError):
                pass
            if set(data['args']) - {'USER'}:
                data['show_args_form'] = True
                add_script(req, 'common/js/folding.js')
            if missing_args:
                add_warning(req, _(
                    'The following arguments are missing: %(args)s',
                    args=", ".join(missing_args)))
            return 'report_view.html', data, None

    def execute_paginated_report(self, req, id, sql, args, limit=0, offset=0):
        """
        :param req: `Request` object.
        :param id: Integer id of the report.
        :param sql: SQL query that generates the report.
        :param args: SQL query arguments.
        :param limit: Maximum number of results to return (optional).
        :param offset: Offset to start of results (optional).
        """
        sql, args, missing_args = self.sql_sub_vars(sql, args)
        if not sql:
            raise TracError(_("Report {%(num)s} has no SQL query.", num=id))
        self.log.debug('Report {%d} with SQL "%s"', id, sql)
        self.log.debug('Request args: %r', req.args)

        num_items = 0
        order_by = []
        limit_offset = None
        base_sql = sql.replace(SORT_COLUMN, '1').replace(LIMIT_OFFSET, '')

        with self.env.db_query as db:
            cursor = db.cursor()
            if id == self.REPORT_LIST_ID or limit == 0:
                sql = base_sql
            else:
                # The number of tickets is obtained
                count_sql = 'SELECT COUNT(*) FROM (\n%s\n) AS tab' % base_sql
                self.log.debug("Report {%d} SQL (count): %s", id, count_sql)
                try:
                    cursor.execute(count_sql, args)
                except Exception as e:
                    self.log.warning('Exception caught while executing '
                                     'Report {%d}: %r, args %r%s',
                                     id, count_sql, args,
                                     exception_to_unicode(e, traceback=True))
                    return e, count_sql
                num_items = cursor.fetchone()[0]

                # The column names are obtained
                colnames_sql = 'SELECT * FROM (\n%s\n) AS tab LIMIT 1' \
                               % base_sql
                self.log.debug("Report {%d} SQL (col names): %s",
                               id, colnames_sql)
                try:
                    cursor.execute(colnames_sql, args)
                except Exception as e:
                    self.log.warning('Exception caught while executing '
                                     'Report {%d}: args %r%s',
                                     id, colnames_sql, args,
                                     exception_to_unicode(e, traceback=True))
                    return e, colnames_sql
                cols = get_column_names(cursor)

                # The ORDER BY columns are inserted
                sort_col = req.args.get('sort', '')
                asc = req.args.getint('asc', 0, min=0, max=1)
                self.log.debug("%r %s (%s)", cols, sort_col,
                               '^' if asc else 'v')
                order_cols = []
                if sort_col and sort_col not in cols:
                    raise TracError(_('Query parameter "sort=%(sort_col)s" '
                                      ' is invalid', sort_col=sort_col))
                skel = None
                if '__group__' in cols:
                    order_cols.append('__group__')
                if sort_col:
                    sort_col = '%s %s' % (db.quote(sort_col),
                                          'ASC' if asc else 'DESC')

                if SORT_COLUMN in sql:
                    # Method 1: insert sort_col at specified position
                    sql = sql.replace(SORT_COLUMN, sort_col or '1')
                elif sort_col:
                    # Method 2: automagically insert sort_col (and __group__
                    # before it, if __group__ was specified) as first criteria
                    if '__group__' in cols:
                        order_by.append('__group__ ASC')
                    order_by.append(sort_col)
                    # is there already an ORDER BY in the original sql?
                    skel = sql_skeleton(sql)
                    before, after = split_sql(sql, _order_by_re, skel)
                    if after: # there were some other criterions, keep them
                        order_by.append(after)
                    sql = ' '.join([before, 'ORDER BY', ', '.join(order_by)])

                # Add LIMIT/OFFSET if pagination needed
                limit_offset = ''
                if num_items > limit:
                    limit_offset = ' '.join(['LIMIT', str(limit),
                                             'OFFSET', str(offset)])
                if LIMIT_OFFSET in sql:
                    # Method 1: insert LIMIT/OFFSET at specified position
                    sql = sql.replace(LIMIT_OFFSET, limit_offset)
                else:
                    # Method 2: limit/offset is added unless already present
                    skel = skel or sql_skeleton(sql)
                    if 'LIMIT' not in skel.upper():
                        sql = ' '.join([sql, limit_offset])
                self.log.debug("Report {%d} SQL (order + limit): %s", id, sql)
            try:
                cursor.execute(sql, args)
            except Exception as e:
                self.log.warning('Exception caught while executing Report '
                                 '{%d}: %r, args %r%s', id, sql, args,
                                 exception_to_unicode(e, traceback=True))
                if order_by or limit_offset:
                    add_notice(req, _("Hint: if the report failed due to"
                                      " automatic modification of the ORDER"
                                      " BY clause or the addition of"
                                      " LIMIT/OFFSET, please look up"
                                      " %(sort_column)s and %(limit_offset)s"
                                      " in TracReports to see how to gain"
                                      " complete control over report"
                                      " rewriting.",
                                      sort_column=SORT_COLUMN,
                                      limit_offset=LIMIT_OFFSET))
                return e, sql
            rows = cursor.fetchall() or []
            cols = get_column_names(cursor)

        return cols, rows, num_items, missing_args, limit_offset

    # Regular expression for default values of report variables,
    # as defined in SQL comments:
    #
    #   -- VAR = VALUE

    arg_default_re = re.compile(r'^\s*--\s*(\w*)[ ]*=[ ]*([^\r\n]*)\r?$',
                                re.MULTILINE | re.UNICODE)

    def get_var_args(self, req):
        # reuse somehow for #9574 (wiki vars)
        report_args = {}
        for arg in req.args.keys():
            if not arg.isupper():
                continue
            report_args[arg] = to_unicode(req.args.get(arg))

        # Set some default dynamic variables
        if 'USER' not in report_args:
            report_args['USER'] = req.authname

        return report_args

    def get_default_var_args(self, report_args, sql):
        def extract_default_var(fullmatch):
            report_args.setdefault(fullmatch.group(1), fullmatch.group(2))
        return self.arg_default_re.sub(extract_default_var, sql)

    def sql_sub_vars(self, sql, args):
        """Extract $XYZ-style variables from the `sql` query.
        """
        names = set()
        values = []
        missing_args = []

        def add_value(aname):
            names.add(aname)
            try:
                arg = args[aname]
                # support one level of indirection (e.g. for $USER)
                if arg.startswith('$'):
                    arg = arg[1:]
                    if not arg.startswith('$'): # $$ quotes for $
                        arg = args[arg]
            except KeyError:
                arg = args[str(aname)] = ''
                missing_args.append(aname)
            values.append(arg)

        # simple parameter substitution outside literal
        def repl(match):
            add_value(match.group(1))
            return '%s'

        # inside a literal break it and concatenate with the parameter
        def repl_literal(expr, db):
            parts = sub_vars_re.split(expr[1:-1])
            if len(parts) == 1:
                return expr
            params = parts[1::2]
            parts = ["'%s'" % p for p in parts]
            parts[1::2] = ['%s'] * len(params)
            for param in params:
                add_value(param)
            return db.concat(*parts)

        sql_io = io.StringIO()

        # break SQL into literals and non-literals to handle replacing
        # variables within them with query parameters
        with self.env.db_query as db:
            for expr in re.split("('(?:[^']|(?:''))*')", sql):
                if expr.startswith("'"):
                    sql_io.write(repl_literal(expr, db))
                else:
                    sql_io.write(sub_vars_re.sub(repl, expr))

        # Remove arguments that don't appear in the SQL query
        for name in set(args) - names:
            del args[name]
        return sql_io.getvalue(), values, missing_args

    def _send_csv(self, req, cols, rows, sep=',', mimetype='text/plain',
                  filename=None):
        def iso_time(t):
            return format_time(from_utimestamp(t), 'iso8601')

        def iso_datetime(dt):
            return format_datetime(from_utimestamp(dt), 'iso8601')

        col_conversions = {
            'time': iso_time,
            'datetime': iso_datetime,
            'changetime': iso_datetime,
            'date': iso_datetime,
            'created': iso_datetime,
            'modified': iso_datetime,
        }

        def iterate():
            out = io.BytesIO()
            writer = csv.writer(out, delimiter=sep, quoting=csv.QUOTE_MINIMAL)

            def writerow(values):
                writer.writerow([value.encode('utf-8') for value in values])
                rv = out.getvalue()
                out.truncate(0)
                out.seek(0)
                return rv

            converters = [col_conversions.get(c.strip('_'), cell_value)
                          for c in cols]
            yield '\xef\xbb\xbf'  # BOM
            yield writerow(c for c in cols if c not in self._html_cols)
            for row in rows:
                yield writerow(converters[i](cell)
                               for i, cell in enumerate(row)
                               if cols[i] not in self._html_cols)

        data = iterate()
        if Chrome(self.env).use_chunked_encoding:
            length = None
        else:
            data = ''.join(data)
            length = len(data)

        req.send_response(200)
        req.send_header('Content-Type', mimetype + ';charset=utf-8')
        if length is not None:
            req.send_header('Content-Length', length)
        if filename:
            req.send_header('Content-Disposition',
                            content_disposition('attachment', filename))
        req.end_headers()
        req.write(data)
        raise RequestDone

    def _send_sql(self, req, id, title, description, sql):
        req.perm(self.realm, id).require('REPORT_SQL_VIEW')

        out = io.BytesIO()
        out.write(b'-- ## %s: %s ## --\n\n' % (id, title.encode('utf-8')))
        if description:
            lines = description.encode('utf-8').splitlines()
            out.write(b'-- %s\n\n' % '\n-- '.join(lines))
        out.write(sql.encode('utf-8'))
        data = out.getvalue()

        req.send_response(200)
        req.send_header('Content-Type', 'text/plain;charset=utf-8')
        req.send_header('Content-Length', len(data))
        if id:
            req.send_header('Content-Disposition',
                            content_disposition('attachment',
                                                'report_%s.sql' % id))
        req.end_headers()
        req.write(data)
        raise RequestDone

    # IWikiSyntaxProvider methods

    def get_link_resolvers(self):
        yield ('report', self._format_link)

    def get_wiki_syntax(self):
        yield (r"!?\{(?P<it_report>%s\s*)[0-9]+\}" %
                   WikiParser.INTERTRAC_SCHEME,
               lambda x, y, z: self._format_link(x, 'report', y[1:-1], y, z))

    def _format_link(self, formatter, ns, target, label, fullmatch=None):
        intertrac = formatter.shorthand_intertrac_helper(ns, target, label,
                                                         fullmatch)
        if intertrac:
            return intertrac
        id, args, fragment = formatter.split_link(target)
        try:
            Report(self.env, id)
        except ResourceNotFound:
            return tag.a(label, class_='missing report',
                         title=_("report does not exist"))
        else:
            if 'REPORT_VIEW' in formatter.req.perm(self.realm, id):
                return tag.a(label, href=formatter.href.report(id) + args,
                             class_='report')
            else:
                return tag.a(label, class_='forbidden report',
                             title=_("no permission to view report"))<|MERGE_RESOLUTION|>--- conflicted
+++ resolved
@@ -337,14 +337,6 @@
         """Retrieve the report results and pre-process them for rendering."""
         r = Report(self.env, id)
         title, description, sql = r.title, r.description, r.query
-<<<<<<< HEAD
-        try:
-            args = self.get_var_args(req)
-            sql = self.get_default_var_args(args, sql)
-        except ValueError as e:
-            raise TracError(_("Report failed: %(error)s", error=e))
-=======
->>>>>>> 72cdea6a
 
         # If this is a saved custom query, redirect to the query module
         #
@@ -395,12 +387,8 @@
         offset = (page - 1) * limit
 
         sort_col = req.args.get('sort', '')
-<<<<<<< HEAD
         asc = req.args.getint('asc', 0, min=0, max=1)
-=======
-        asc = req.args.getint('asc', 1, min=0, max=1)
         args = {}
->>>>>>> 72cdea6a
 
         def report_href(**kwargs):
             """Generate links to this report preserving user variables,
@@ -426,6 +414,7 @@
 
         try:
             args = self.get_var_args(req)
+            sql = self.get_default_var_args(args, sql)
         except ValueError as e:
             data['message'] = _("Report failed: %(error)s", error=e)
             return 'report_view.html', data, None
