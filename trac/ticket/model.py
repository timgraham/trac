--- conflicted
+++ resolved
@@ -60,13 +60,13 @@
 
 def _datetime_to_db_str(dt, is_custom_field):
     if not dt:
-        return ''        
-    ts = to_utimestamp(dt) 
-    if is_custom_field: 
-        # Padding with '0' would be easy to sort in report page for a user 
-        fmt = '%018d' if ts >= 0 else '%+017d' 
-        return fmt % ts 
-    else: 
+        return ''
+    ts = to_utimestamp(dt)
+    if is_custom_field:
+        # Padding with '0' would be easy to sort in report page for a user
+        fmt = '%018d' if ts >= 0 else '%+017d'
+        return fmt % ts
+    else:
         return ts
 
 
@@ -275,12 +275,8 @@
                 db.executemany(
                     """INSERT INTO ticket_custom (ticket, name, value)
                        VALUES (%s, %s, %s)
-<<<<<<< HEAD
                        """, [(tkt_id, c, db_values.get(c, ''))
                              for c in custom_fields])
-=======
-                    """, [(tkt_id, c, self[c]) for c in custom_fields])
->>>>>>> 3628570c
 
         self.id = tkt_id
         self.resource = self.resource(id=tkt_id)
@@ -380,18 +376,13 @@
                               VALUES(%s,%s,%s)
                               """, (self.id, name, db_values.get(name, '')))
                 else:
-<<<<<<< HEAD
-                    db("UPDATE ticket SET %s=%%s WHERE id=%%s" 
+                    db("UPDATE ticket SET %s=%%s WHERE id=%%s"
                        % name, (db_values.get(name, ''), self.id))
-=======
-                    db("UPDATE ticket SET %s=%%s WHERE id=%%s"
-                       % name, (self[name], self.id))
->>>>>>> 3628570c
                 db("""INSERT INTO ticket_change
                         (ticket,time,author,field,oldvalue,newvalue)
                       VALUES (%s, %s, %s, %s, %s, %s)
-                      """, (self.id, when_ts, author, name, old_db_values[name],
-                            db_values.get(name, '')))
+                      """, (self.id, when_ts, author, name,
+                            old_db_values[name], db_values.get(name, '')))
 
             # always save comment, even if empty
             # (numbering support for timeline)
