--- conflicted
+++ resolved
@@ -37,13 +37,8 @@
 from trac.util.datefmt import format_datetime, from_utimestamp, parse_date, \
                               to_timestamp, to_utimestamp, utc, user_time
 from trac.util.presentation import Paginator
-<<<<<<< HEAD
-from trac.util.text import empty, shorten_line
+from trac.util.text import empty, shorten_line, quote_query_string
 from trac.util.translation import _, tag_, cleandoc_
-=======
-from trac.util.text import empty, shorten_line, quote_query_string
-from trac.util.translation import _, tag_
->>>>>>> 1f61cca1
 from trac.web import arg_list_to_args, parse_arg_list, IRequestHandler
 from trac.web.href import Href
 from trac.web.chrome import (INavigationContributor, Chrome,
