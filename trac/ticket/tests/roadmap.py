--- conflicted
+++ resolved
@@ -14,12 +14,8 @@
 import unittest
 
 from trac.core import ComponentManager
-<<<<<<< HEAD
 from trac.perm import PermissionSystem
-from trac.resource import ResourceNotFound
-=======
 from trac.resource import Resource, ResourceNotFound, render_resource_link
->>>>>>> 347a2561
 from trac.test import EnvironmentStub, MockRequest
 from trac.ticket.model import Ticket
 from trac.ticket.roadmap import (
@@ -27,12 +23,8 @@
     RoadmapModule, TicketGroupStats, get_tickets_for_all_milestones,
     get_tickets_for_milestone)
 from trac.util.datefmt import datetime_now, utc
-<<<<<<< HEAD
 from trac.web.api import HTTPBadRequest, RequestDone
-=======
-from trac.web.api import HTTPBadRequest
 from trac.web.chrome import web_context
->>>>>>> 347a2561
 from trac.web.tests.api import RequestHandlerPermissionsTestCaseBase
 
 
