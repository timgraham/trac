# -*- coding: utf-8 -*-
#
# Copyright (C) 2014 Edgewall Software
# All rights reserved.
#
# This software is licensed as described in the file COPYING, which
# you should have received as part of this distribution. The terms
# are also available at http://trac.edgewall.org/wiki/TracLicense.
#
# This software consists of voluntary contributions made by many
# individuals. For the exact contribution history, see the revision
# history and logs, available at http://trac.edgewall.org/log/.

import io
import os
import sys
import unittest
from datetime import datetime, timedelta
from subprocess import PIPE

from trac.core import TracError
from trac.test import EnvironmentStub, MockRequest, locate, mkdtemp, rmtree
from trac.util import create_file
from trac.util.compat import Popen, close_fds
from trac.util.datefmt import to_timestamp, utc
from trac.util.text import to_utf8
from trac.versioncontrol.api import Changeset, DbRepositoryProvider, \
                                    InvalidRepository, Node, \
                                    NoSuchChangeset, NoSuchNode, \
                                    RepositoryManager
from trac.versioncontrol.web_ui.browser import BrowserModule
from trac.versioncontrol.web_ui.log import LogModule
from tracopt.versioncontrol.git.PyGIT import StorageFactory
from tracopt.versioncontrol.git.git_fs import GitCachedRepository, \
                                              GitRepository, \
                                              GitwebProjectsRepositoryProvider


class GitCommandMixin(object):

    git_bin = locate('git')

    def _git_commit(self, *args, **kwargs):
        env = kwargs.get('env') or os.environ.copy()
        if 'date' in kwargs:
            self._set_committer_date(env, kwargs.pop('date'))
        args = ('commit',) + args
        kwargs['env'] = env
        return self._git(*args, **kwargs)

    def _spawn_git(self, *args, **kwargs):
        args = map(to_utf8, (self.git_bin,) + args)
        kwargs.setdefault('stdin', PIPE)
        kwargs.setdefault('stdout', PIPE)
        kwargs.setdefault('stderr', PIPE)
        kwargs.setdefault('cwd', self.repos_path)
        return Popen(args, close_fds=close_fds, **kwargs)

    def _git(self, *args, **kwargs):
        with self._spawn_git(*args, **kwargs) as proc:
            stdout, stderr = proc.communicate()
        self.assertEqual(0, proc.returncode,
                         'git exits with %r, args %r, kwargs %r, stdout %r, '
                         'stderr %r' %
                         (proc.returncode, args, kwargs, stdout, stderr))
        return proc

    def _git_fast_import(self, data):
        if isinstance(data, unicode):
            data = data.encode('utf-8')
        with self._spawn_git('fast-import', stdin=PIPE) as proc:
            stdout, stderr = proc.communicate(input=data)
        self.assertEqual(0, proc.returncode,
                         'git exits with %r, stdout %r, stderr %r' %
                         (proc.returncode, stdout, stderr))

    def _git_date_format(self, dt):
        if dt.tzinfo is None:
            dt = dt.replace(tzinfo=utc)
        offset = dt.utcoffset()
        secs = offset.days * 3600 * 24 + offset.seconds
        hours, rem = divmod(abs(secs), 3600)
        return '%d %c%02d:%02d' % (to_timestamp(dt), '-' if secs < 0 else '+',
                                   hours, rem / 60)

    def _set_committer_date(self, env, dt):
        if not isinstance(dt, basestring):
            if dt.tzinfo is None:
                dt = dt.replace(tzinfo=utc)
            dt = self._git_date_format(dt)
        env['GIT_COMMITTER_DATE'] = dt
        env['GIT_AUTHOR_DATE'] = dt


class BaseTestCase(unittest.TestCase, GitCommandMixin):

    def setUp(self):
        self.env = EnvironmentStub()
        self.repos_path = mkdtemp()
        if self.git_bin:
            self.env.config.set('git', 'git_bin', self.git_bin)

    def tearDown(self):
        for repos in self._repomgr.get_real_repositories():
            repos.close()
        self._repomgr.reload_repositories()
        StorageFactory._clean()
        self.env.reset_db()
        if os.path.isdir(self.repos_path):
            rmtree(self.repos_path)

    @property
    def _repomgr(self):
        return RepositoryManager(self.env)

    @property
    def _dbrepoprov(self):
        return DbRepositoryProvider(self.env)

    def _add_repository(self, reponame='gitrepos', bare=False):
        path = self.repos_path \
               if bare else os.path.join(self.repos_path, '.git')
        self._dbrepoprov.add_repository(reponame, path, 'git')

    def _git_init(self, data=True, bare=False):
        if bare:
            self._git('init', '--bare')
        else:
            self._git('init')
        if not bare and data:
            self._git('config', 'user.name', 'Joe')
            self._git('config', 'user.email', 'joe@example.com')
            create_file(os.path.join(self.repos_path, '.gitignore'))
            self._git('add', '.gitignore')
            self._git_commit('-a', '-m', 'test',
                             date=datetime(2001, 1, 29, 16, 39, 56))


class SanityCheckingTestCase(BaseTestCase):

    def test_bare(self):
        self._git_init(bare=True)
        self._dbrepoprov.add_repository('gitrepos', self.repos_path, 'git')
        self._repomgr.get_repository('gitrepos')

    def test_non_bare(self):
        self._git_init(bare=False)
        self._dbrepoprov.add_repository('gitrepos.1',
                                        os.path.join(self.repos_path, '.git'),
                                        'git')
        self._repomgr.get_repository('gitrepos.1')
        self._dbrepoprov.add_repository('gitrepos.2', self.repos_path, 'git')
        self._repomgr.get_repository('gitrepos.2')

    def test_no_head_file(self):
        self._git_init(bare=True)
        os.unlink(os.path.join(self.repos_path, 'HEAD'))
        self._dbrepoprov.add_repository('gitrepos', self.repos_path, 'git')
        self.assertRaises(TracError, self._repomgr.get_repository, 'gitrepos')

    def test_no_objects_dir(self):
        self._git_init(bare=True)
        rmtree(os.path.join(self.repos_path, 'objects'))
        self._dbrepoprov.add_repository('gitrepos', self.repos_path, 'git')
        self.assertRaises(TracError, self._repomgr.get_repository, 'gitrepos')

    def test_no_refs_dir(self):
        self._git_init(bare=True)
        rmtree(os.path.join(self.repos_path, 'refs'))
        self._dbrepoprov.add_repository('gitrepos', self.repos_path, 'git')
        self.assertRaises(TracError, self._repomgr.get_repository, 'gitrepos')


class PersistentCacheTestCase(BaseTestCase):

    def test_persistent(self):
        self.env.config.set('git', 'persistent_cache', 'enabled')
        self._git_init()
        self._add_repository()
        youngest = self._repository.youngest_rev
        self._repomgr.reload_repositories()  # clear repository cache

        self._commit(datetime(2014, 1, 29, 16, 44, 54, 0, utc))
        self.assertEqual(youngest, self._repository.youngest_rev)
        self._repository.sync()
        self.assertNotEqual(youngest, self._repository.youngest_rev)

    def test_non_persistent(self):
        self.env.config.set('git', 'persistent_cache', 'disabled')
        self._git_init()
        self._add_repository()
        youngest = self._repository.youngest_rev
        self._repomgr.reload_repositories()  # clear repository cache

        self._commit(datetime(2014, 1, 29, 16, 44, 54, 0, utc))
        youngest_2 = self._repository.youngest_rev
        self.assertNotEqual(youngest, youngest_2)
        self._repository.sync()
        self.assertNotEqual(youngest, self._repository.youngest_rev)
        self.assertEqual(youngest_2, self._repository.youngest_rev)

    def _commit(self, date):
        gitignore = os.path.join(self.repos_path, '.gitignore')
        create_file(gitignore, date.isoformat())
        self._git_commit('-a', '-m', date.isoformat(), date=date)

    @property
    def _repository(self):
        return self._repomgr.get_repository('gitrepos')


class HistoryTimeRangeTestCase(BaseTestCase):

    def test_without_cache(self):
        self._test_timerange('disabled')

    def test_with_cache(self):
        self._test_timerange('enabled')

    def _test_timerange(self, cached_repository):
        self.env.config.set('git', 'cached_repository', cached_repository)

        self._git_init()
        filename = os.path.join(self.repos_path, '.gitignore')
        start = datetime(2000, 1, 1, 0, 0, 0, 0, utc)
        ts = datetime(2014, 2, 5, 15, 24, 6, 0, utc)
        for idx in xrange(3):
            create_file(filename, 'commit-%d.txt' % idx)
            self._git_commit('-a', '-m', 'commit %d' % idx, date=ts)
        self._add_repository()
        repos = self._repomgr.get_repository('gitrepos')
        repos.sync()

        revs = [repos.youngest_rev]
        while True:
            parents = repos.parent_revs(revs[-1])
            if not parents:
                break
            revs.extend(parents)
        self.assertEqual(4, len(revs))

        csets = list(repos.get_changesets(start, ts))
        self.assertEqual(1, len(csets))
        self.assertEqual(revs[-1], csets[0].rev)  # is oldest rev

        csets = list(repos.get_changesets(start, ts + timedelta(seconds=1)))
        self.assertEqual(revs, [cset.rev for cset in csets])


class GitNormalTestCase(BaseTestCase):

    def test_get_node(self):
        self.env.config.set('git', 'persistent_cache', 'false')
        self.env.config.set('git', 'cached_repository', 'false')

        self._git_init()
        self._add_repository()
        repos = self._repomgr.get_repository('gitrepos')
        rev = repos.youngest_rev
        self.assertIsNotNone(rev)
        self.assertEqual(40, len(rev))

        self.assertEqual(rev, repos.get_node('/').rev)
        self.assertEqual(rev, repos.get_node('/', rev[:7]).rev)
        self.assertEqual(rev, repos.get_node('/.gitignore').rev)
        self.assertEqual(rev, repos.get_node('/.gitignore', rev[:7]).rev)

        self.assertRaises(NoSuchNode, repos.get_node, '/non-existent')
        self.assertRaises(NoSuchNode, repos.get_node, '/non-existent', rev[:7])
        self.assertRaises(NoSuchNode, repos.get_node, '/non-existent', rev)
        self.assertRaises(NoSuchChangeset,
                          repos.get_node, '/', 'invalid-revision')
        self.assertRaises(NoSuchChangeset,
                          repos.get_node, '/.gitignore', 'invalid-revision')
        self.assertRaises(NoSuchChangeset,
                          repos.get_node, '/non-existent', 'invalid-revision')

        # git_fs doesn't support non-ANSI strings on Windows
        if os.name != 'nt':
            self._git('branch', u'tïckét10605', 'master')
            repos.sync()
            self.assertEqual(rev, repos.get_node('/', u'tïckét10605').rev)
            self.assertEqual(rev, repos.get_node('/.gitignore',
                                                 u'tïckét10605').rev)

    def _test_on_empty_repos(self, cached_repository):
        self.env.config.set('git', 'persistent_cache', 'false')
        self.env.config.set('git', 'cached_repository',
                            'true' if cached_repository else 'false')

        self._git_init(data=False, bare=True)
        self._add_repository(bare=True)
        repos = self._repomgr.get_repository('gitrepos')
        if cached_repository:
            # call sync() thrice with empty repository (#11851)
            for i in xrange(3):
                repos.sync()
                rows = self.env.db_query("SELECT value FROM repository "
                                         "WHERE id=%s AND name=%s",
                                         (repos.id, 'youngest_rev'))
                self.assertEqual('', rows[0][0])
        else:
            repos.sync()
        youngest_rev = repos.youngest_rev
        self.assertIsNone(youngest_rev)
        self.assertIsNone(repos.oldest_rev)
        self.assertIsNone(repos.normalize_rev(''))
        self.assertIsNone(repos.normalize_rev(None))
        self.assertIsNone(repos.display_rev(''))
        self.assertIsNone(repos.display_rev(None))
        self.assertIsNone(repos.short_rev(''))
        self.assertIsNone(repos.short_rev(None))

        node = repos.get_node('/', youngest_rev)
        self.assertEqual([], list(node.get_entries()))
        self.assertEqual([], list(node.get_history()))
        self.assertRaises(NoSuchNode, repos.get_node, '/path', youngest_rev)

        req = MockRequest(self.env, path_info='/browser/gitrepos')
        browser_mod = BrowserModule(self.env)
        self.assertTrue(browser_mod.match_request(req))
        rv = browser_mod.process_request(req)
        self.assertEqual('browser.html', rv[0])
        self.assertIsNone(rv[1]['rev'])

        req = MockRequest(self.env, path_info='/log/gitrepos')
        log_mod = LogModule(self.env)
        self.assertTrue(log_mod.match_request(req))
        rv = log_mod.process_request(req)
        self.assertEqual('revisionlog.html', rv[0])
        self.assertEqual([], rv[1]['items'])

    def test_on_empty_and_cached_repos(self):
        self._test_on_empty_repos(True)

    def test_on_empty_and_non_cached_repos(self):
        self._test_on_empty_repos(False)


class GitRepositoryTestCase(BaseTestCase):

    cached_repository = 'disabled'

    def setUp(self):
        BaseTestCase.setUp(self)
        self.env.config.set('git', 'cached_repository', self.cached_repository)

    def _create_merge_commit(self):
        for idx, branch in enumerate(('alpha', 'beta')):
            self._git('checkout', '-b', branch, 'master')
            for n in xrange(2):
                filename = 'file-%s-%d.txt' % (branch, n)
                create_file(os.path.join(self.repos_path, filename))
                self._git('add', filename)
                self._git_commit('-a', '-m', filename,
                                 date=datetime(2014, 2, 2, 17, 12,
                                               n * 2 + idx))
        self._git('checkout', 'alpha')
        self._git('merge', '-m', 'Merge branch "beta" to "alpha"', 'beta')

    def test_invalid_path_raises(self):
<<<<<<< HEAD
        with self.assertRaises(InvalidRepository) as cm:
            GitRepository(self.env, '/the/invalid/path', {'name': 'therepos'},
                          self.env.log)
        self.assertEqual("therepos does not appear to be a Git repository. See "
                         "the log for more information.", unicode(cm.exception))
=======
        def try_init(reponame):
            params = {'name': reponame}
            try:
                GitRepository(self.env, '/the/invalid/path', params,
                              self.env.log)
                self.fail('InvalidRepository not raised')
            except InvalidRepository as e:
                return e

        e = try_init('')
        self.assertEqual('"(default)" is not readable or not a Git '
                         'repository.', unicode(e))

        e = try_init('therepos')
        self.assertEqual('"therepos" is not readable or not a Git repository.',
                         unicode(e))
>>>>>>> c553b5f5

    def test_repository_instance(self):
        self._git_init()
        self._add_repository('gitrepos')
        self.assertEqual(GitRepository,
                         type(self._repomgr.get_repository('gitrepos')))

    def test_reset_head(self):
        self._git_init()
        create_file(os.path.join(self.repos_path, 'file.txt'), 'text')
        self._git('add', 'file.txt')
        self._git_commit('-a', '-m', 'test',
                         date=datetime(2014, 2, 2, 17, 12, 18))
        self._add_repository('gitrepos')
        repos = self._repomgr.get_repository('gitrepos')
        repos.sync()
        youngest_rev = repos.youngest_rev
        entries = list(repos.get_node('').get_history())
        self.assertEqual(2, len(entries))
        self.assertEqual('', entries[0][0])
        self.assertEqual(Changeset.EDIT, entries[0][2])
        self.assertEqual('', entries[1][0])
        self.assertEqual(Changeset.ADD, entries[1][2])

        self._git('reset', '--hard', 'HEAD~')
        repos.sync()
        new_entries = list(repos.get_node('').get_history())
        self.assertEqual(1, len(new_entries))
        self.assertEqual(new_entries[0], entries[1])
        self.assertNotEqual(youngest_rev, repos.youngest_rev)

    def test_tags(self):
        self._git_init()
        self._add_repository('gitrepos')
        repos = self._repomgr.get_repository('gitrepos')
        repos.sync()
        self.assertEqual(['master'], self._get_quickjump_names(repos))
        self._git('tag', 'v1.0', 'master')  # add tag
        repos.sync()
        self.assertEqual(['master', 'v1.0'], self._get_quickjump_names(repos))
        self._git('tag', '-d', 'v1.0')  # delete tag
        repos.sync()
        self.assertEqual(['master'], self._get_quickjump_names(repos))

    def test_branchs(self):
        self._git_init()
        self._add_repository('gitrepos')
        repos = self._repomgr.get_repository('gitrepos')
        repos.sync()
        self.assertEqual(['master'], self._get_quickjump_names(repos))
        self._git('branch', 'alpha', 'master')  # add branch
        repos.sync()
        self.assertEqual(['master', 'alpha'], self._get_quickjump_names(repos))
        self._git('branch', '-m', 'alpha', 'beta')  # rename branch
        repos.sync()
        self.assertEqual(['master', 'beta'], self._get_quickjump_names(repos))
        self._git('branch', '-D', 'beta')  # delete branch
        repos.sync()
        self.assertEqual(['master'], self._get_quickjump_names(repos))

    def test_changeset_branches_tags(self):
        self._git_init()
        self._git('tag', '0.0.1', 'master')
        self._git('tag', '-m', 'Root commit', 'initial', 'master')
        self._git('branch', 'root', 'master')
        self._git('checkout', '-b', 'dev', 'master')
        self._git_commit('-m', 'Summary', '--allow-empty')
        self._git('tag', '0.1.0dev', 'dev')
        self._git('tag', '0.1.0a', 'dev')
        self._add_repository('gitrepos')
        repos = self._repomgr.get_repository('gitrepos')
        repos.sync()

        def get_branches(repos, rev):
            rev = repos.normalize_rev(rev)
            return list(repos.get_changeset(rev).get_branches())

        def get_tags(repos, rev):
            rev = repos.normalize_rev(rev)
            return list(repos.get_changeset(rev).get_tags())

        self.assertEqual([('dev', False), ('master', True), ('root', True)],
                         get_branches(repos, '0.0.1'))
        self.assertEqual([('dev', True)], get_branches(repos, '0.1.0dev'))
        self.assertEqual(['0.0.1', 'initial'], get_tags(repos, '0.0.1'))
        self.assertEqual(['0.0.1', 'initial'], get_tags(repos, 'initial'))
        self.assertEqual(['0.1.0a', '0.1.0dev'], get_tags(repos, '0.1.0dev'))

    def test_parent_child_revs(self):
        self._git_init()
        self._git('branch', 'initial')  # root commit
        self._create_merge_commit()
        self._git('branch', 'latest')

        self._add_repository('gitrepos')
        repos = self._repomgr.get_repository('gitrepos')
        repos.sync()

        rev = repos.normalize_rev('initial')
        children = repos.child_revs(rev)
        self.assertEqual(2, len(children), 'child_revs: %r' % children)
        parents = repos.parent_revs(rev)
        self.assertEqual(0, len(parents), 'parent_revs: %r' % parents)
        self.assertEqual(1, len(repos.child_revs(children[0])))
        self.assertEqual(1, len(repos.child_revs(children[1])))
        self.assertEqual([('.gitignore', Node.FILE, Changeset.ADD, None,
                           None)],
                         sorted(repos.get_changeset(rev).get_changes()))

        rev = repos.normalize_rev('latest')
        cset = repos.get_changeset(rev)
        children = repos.child_revs(rev)
        self.assertEqual(0, len(children), 'child_revs: %r' % children)
        parents = repos.parent_revs(rev)
        self.assertEqual(2, len(parents), 'parent_revs: %r' % parents)
        self.assertEqual(1, len(repos.parent_revs(parents[0])))
        self.assertEqual(1, len(repos.parent_revs(parents[1])))

        # check the differences against the first parent
        def fn_repos_changes(entry):
            old_node, new_node, kind, change = entry
            if old_node:
                old_path, old_rev = old_node.path, old_node.rev
            else:
                old_path, old_rev = None, None
            return new_node.path, kind, change, old_path, old_rev
        self.assertEqual(sorted(map(fn_repos_changes,
                                    repos.get_changes('/', parents[0], '/',
                                                      rev))),
                         sorted(cset.get_changes()))

    _data_annotations = """\
blob
mark :1
data 14
one
two
three

reset refs/heads/master
commit refs/heads/master
mark :2
author Joe <joe@example.com> 1467172510 +0000
committer Joe <joe@example.com> 1467172510 +0000
data 6
blame
M 100644 :1 test.txt

blob
mark :3
data 49
one
two
three
four
five
six
seven
eight
nine
ten

commit refs/heads/master
mark :4
author Joe <joe@example.com> 1467172511 +0000
committer Joe <joe@example.com> 1467172511 +0000
data 10
add lines
from :2
M 100644 :3 test.txt

blob
mark :5
data 40
one
two
3
four
five
6
seven
eight
9
ten

commit refs/heads/master
mark :6
author Joe <joe@example.com> 1467172512 +0000
committer Joe <joe@example.com> 1467172512 +0000
data 13
modify lines
from :4
M 100644 :5 test.txt

reset refs/heads/master
from :6

"""

    def test_get_annotations(self):
        self._git_init(data=False)
        self._git_fast_import(self._data_annotations)
        self._add_repository('gitrepos')
        repos = self._repomgr.get_repository('gitrepos')
        repos.sync()

        rev1 = 'a7efe353630d02139f255220d71b76fa68eb7132'  # root commit
        rev2 = 'f928d1b36b8bedf64bcf08667428fdcccf36b21b'
        rev3 = '279a097f111c7cb1ef0b9da39735188051fd4f69'  # HEAD

        self.assertEqual([rev1] * 3,
                         repos.get_node('test.txt', rev1).get_annotations())
        self.assertEqual([rev1] * 3 + [rev2] * 7,
                         repos.get_node('test.txt', rev2).get_annotations())

        expected = [rev1, rev1, rev3, rev2, rev2, rev3, rev2, rev2, rev3, rev2]
        self.assertEqual(expected,
                         repos.get_node('test.txt', rev3).get_annotations())
        self.assertEqual(expected,
                         repos.get_node('test.txt', 'HEAD').get_annotations())
        self.assertEqual(expected,
                         repos.get_node('test.txt').get_annotations())

    # *   79dff4ccf842f8e2d2da2ee3e7a2149df63b099b Merge branch 'A'
    # |\
    # | *   86387120095e9e43573bce61b9da70a8c5d1c1b9 Merge branch 'B' into A
    # | |\
    # | | * 64e12f96b6b3040cd9edc225734ab2b26a03758b Changed a1
    # | * | 67fdcf11e2d083b123b9a79be4fce0600f313f81 Changed a2
    # * | | 42fbe758709b2a65aba33e56b2f53cd126c190e3 Changed b2
    # | |/
    # |/|
    # * | 24d94dc08eb77438e4ead192b3f7d1c7bdf1a9e1 Changed b2
    # * | 998bf23843c8fd982bbc23f88ec33c4d08114557 Changed b1
    # |/
    # * c5b01c74e125aa034a1d4ae31dc16f1897a73779 First commit
    _data_iter_nodes = """\
blob
mark :1
data 2
a1
blob
mark :2
data 2
a2
blob
mark :3
data 2
b1
blob
mark :4
data 2
b2
reset refs/heads/A
commit refs/heads/A
mark :5
author Joe <joe@example.com> 1470744252 +0000
committer Joe <joe@example.com> 1470744252 +0000
data 13
First commit
M 100644 :1 A/a1.txt
M 100644 :2 A/a2.txt
M 100644 :3 B/b1.txt
M 100644 :4 B/b2.txt

blob
mark :6
data 4
b1-1
commit refs/heads/master
mark :7
author Joe <joe@example.com> 1470744253 +0000
committer Joe <joe@example.com> 1470744253 +0000
data 11
Changed b1
from :5
M 100644 :6 B/b1.txt

blob
mark :8
data 4
b2-1
commit refs/heads/master
mark :9
author Joe <joe@example.com> 1470744254 +0000
committer Joe <joe@example.com> 1470744254 +0000
data 11
Changed b2
from :7
M 100644 :8 B/b2.txt

blob
mark :10
data 4
b2-2
commit refs/heads/master
mark :11
author Joe <joe@example.com> 1470744255 +0000
committer Joe <joe@example.com> 1470744255 +0000
data 11
Changed b2
from :9
M 100644 :10 B/b2.txt

blob
mark :12
data 4
a2-1
commit refs/heads/A
mark :13
author Joe <joe@example.com> 1470744256 +0000
committer Joe <joe@example.com> 1470744256 +0000
data 11
Changed a2
from :5
M 100644 :12 A/a2.txt

blob
mark :14
data 4
a1-1
commit refs/heads/B
mark :15
author Joe <joe@example.com> 1470744257 +0000
committer Joe <joe@example.com> 1470744257 +0000
data 11
Changed a1
from :9
M 100644 :14 A/a1.txt

commit refs/heads/A
mark :16
author Joe <joe@example.com> 1470744258 +0000
committer Joe <joe@example.com> 1470744258 +0000
data 24
Merge branch 'B' into A
from :13
merge :15
M 100644 :14 A/a1.txt
M 100644 :6 B/b1.txt
M 100644 :8 B/b2.txt

commit refs/heads/master
mark :17
author Joe <joe@example.com> 1470744259 +0000
committer Joe <joe@example.com> 1470744259 +0000
data 17
Merge branch 'A'
from :11
merge :16
M 100644 :14 A/a1.txt
M 100644 :12 A/a2.txt

reset refs/heads/master
from :17

"""

    def test_iter_nodes(self):
        self._git_init(data=False)
        self._git_fast_import(self._data_iter_nodes)
        self._add_repository('gitrepos')
        repos = self._repomgr.get_repository('gitrepos')
        repos.sync()
        mod = BrowserModule(self.env)

        root_node = repos.get_node('')
        nodes = list(mod._iter_nodes(root_node))
        self.assertEqual(['79dff4ccf842f8e2d2da2ee3e7a2149df63b099b'] * 7,
                         [node.rev for node in nodes])
        self.assertEqual([
            ('79dff4ccf842f8e2d2da2ee3e7a2149df63b099b', ''),
            ('64e12f96b6b3040cd9edc225734ab2b26a03758b', 'A'),
            ('64e12f96b6b3040cd9edc225734ab2b26a03758b', 'A/a1.txt'),
            ('67fdcf11e2d083b123b9a79be4fce0600f313f81', 'A/a2.txt'),
            ('42fbe758709b2a65aba33e56b2f53cd126c190e3', 'B'),
            ('998bf23843c8fd982bbc23f88ec33c4d08114557', 'B/b1.txt'),
            ('42fbe758709b2a65aba33e56b2f53cd126c190e3', 'B/b2.txt'),
            ], [(node.created_rev, node.path) for node in nodes])

        root_node = repos.get_node('',
                                   '86387120095e9e43573bce61b9da70a8c5d1c1b9')
        nodes = list(mod._iter_nodes(root_node))
        self.assertEqual(['86387120095e9e43573bce61b9da70a8c5d1c1b9'] * 7,
                         [node.rev for node in nodes])
        self.assertEqual([
            ('86387120095e9e43573bce61b9da70a8c5d1c1b9', ''),
            ('64e12f96b6b3040cd9edc225734ab2b26a03758b', 'A'),
            ('64e12f96b6b3040cd9edc225734ab2b26a03758b', 'A/a1.txt'),
            ('67fdcf11e2d083b123b9a79be4fce0600f313f81', 'A/a2.txt'),
            ('24d94dc08eb77438e4ead192b3f7d1c7bdf1a9e1', 'B'),
            ('998bf23843c8fd982bbc23f88ec33c4d08114557', 'B/b1.txt'),
            ('24d94dc08eb77438e4ead192b3f7d1c7bdf1a9e1', 'B/b2.txt'),
            ], [(node.created_rev, node.path) for node in nodes])

        root_commit = 'c5b01c74e125aa034a1d4ae31dc16f1897a73779'
        root_node = repos.get_node('', root_commit)
        nodes = list(mod._iter_nodes(root_node))
        self.assertEqual([root_commit] * 7, [node.rev for node in nodes])
        self.assertEqual([
            (root_commit, ''),
            (root_commit, 'A'),
            (root_commit, 'A/a1.txt'),
            (root_commit, 'A/a2.txt'),
            (root_commit, 'B'),
            (root_commit, 'B/b1.txt'),
            (root_commit, 'B/b2.txt'),
            ], [(node.created_rev, node.path) for node in nodes])

    def test_colon_character_in_filename(self):
        self._git_init(data=False)
        self._git_fast_import(self._data_colon_character_in_filename)
        self._add_repository('gitrepos')
        repos = self._repomgr.get_repository('gitrepos')
        repos.sync()
        rev1 = '382e1e6b85ba20ce8a84af1a875eaa50b8e1e092'  # root commit
        rev2 = 'd8001832aad079f85a39a54a388a8b15fe31093d'
        ADD = Changeset.ADD
        MOVE = Changeset.MOVE
        FILE = Node.FILE

        cset = repos.get_changeset(rev1)
        self.assertEqual(set([('0100644',     FILE, ADD, None, None),
                              ('0100644.txt', FILE, ADD, None, None),
                              (':100644',     FILE, ADD, None, None),
                              (':100644.txt', FILE, ADD, None, None),
                              ('a100644',     FILE, ADD, None, None),
                              ('a100644.txt', FILE, ADD, None, None)
                             ]),
                         set(cset.get_changes()))

        cset = repos.get_changeset(rev2)
        self.assertEqual(set([(':100666', FILE, MOVE, ':100644', rev1)]),
                         set(cset.get_changes()))

    _data_colon_character_in_filename = """\
blob
mark :1
data 0

blob
mark :2
data 16
...............

reset refs/heads/master
commit refs/heads/master
mark :3
author Joe <joe@example.com> 1491387182 +0000
committer Joe <joe@example.com> 1491387182 +0000
data 9
(#12758)
M 100644 :1 0100644.txt
M 100644 :1 0100644
M 100644 :1 :100644.txt
M 100644 :2 :100644
M 100644 :1 a100644.txt
M 100644 :1 a100644

commit refs/heads/master
mark :4
author Joe <joe@example.com> 1491387183 +0000
committer Joe <joe@example.com> 1491387183 +0000
data 16
(#12758) rename
from :3
D :100644
M 100644 :2 :100666

reset refs/heads/master
from :4
"""

    def _get_quickjump_names(self, repos):
        return list(name for type, name, path, rev
                         in repos.get_quickjump_entries('HEAD'))


class GitCachedRepositoryTestCase(GitRepositoryTestCase):

    cached_repository = 'enabled'

    def test_repository_instance(self):
        self._git_init()
        self._add_repository('gitrepos')
        self.assertEqual(GitCachedRepository,
                         type(self._repomgr.get_repository('gitrepos')))

    def test_sync(self):
        self._git_init()
        for idx in xrange(3):
            filename = 'file%d.txt' % idx
            create_file(os.path.join(self.repos_path, filename))
            self._git('add', filename)
            self._git_commit('-a', '-m', filename,
                             date=datetime(2014, 2, 2, 17, 12, idx))
        self._add_repository('gitrepos')
        repos = self._repomgr.get_repository('gitrepos')
        revs = [entry[1] for entry in repos.repos.get_node('').get_history()]
        revs.reverse()
        revs2 = []
        def feedback(rev):
            revs2.append(rev)
        repos.sync(feedback=feedback)
        self.assertEqual(revs, revs2)
        self.assertEqual(4, len(revs2))

        revs2 = []
        def feedback_1(rev):
            revs2.append(rev)
            if len(revs2) == 2:
                raise StopSync
        def feedback_2(rev):
            revs2.append(rev)
        try:
            repos.sync(feedback=feedback_1, clean=True)
        except StopSync:
            self.assertEqual(revs[:2], revs2)
            repos.sync(feedback=feedback_2)  # restart sync
        self.assertEqual(revs, revs2)

    def test_sync_file_with_invalid_byte_sequence(self):
        self._git_init(data=False)
        self._git_fast_import("""\
blob
mark :1
data 0

reset refs/heads/master
commit refs/heads/master
mark :2
author Ryan Ollos <rjollos@edgewall.com> 1463639119 +0200
committer Ryan Ollos <rjollos@edgewall.com> 1463639119 +0200
data 9
(#12322)
M 100644 :1 "\312\326\267\347\307\331.txt"

reset refs/heads/master
from :2

""")
        self._add_repository('gitrepos')
        repos = self._repomgr.get_repository('gitrepos')

        revs = []
        def feedback(rev):
            revs.append(rev)
        repos.sync(feedback=feedback)

        changes = list(repos.repos.get_changeset(revs[0]).get_changes())
        self.assertEqual(1, len(changes))
        self.assertEqual(u'\ufffd\u05b7\ufffd\ufffd\ufffd.txt', changes[0][0])

    def test_sync_merge(self):
        self._git_init()
        self._create_merge_commit()

        self._add_repository('gitrepos')
        repos = self._repomgr.get_repository('gitrepos')
        youngest_rev = repos.repos.youngest_rev
        oldest_rev = repos.repos.oldest_rev

        revs = []
        def feedback(rev):
            revs.append(rev)
        repos.sync(feedback=feedback)
        self.assertEqual(6, len(revs))
        self.assertEqual(youngest_rev, revs[-1])
        self.assertEqual(oldest_rev, revs[0])

        revs2 = []
        def feedback_1(rev):
            revs2.append(rev)
            if len(revs2) == 3:
                raise StopSync
        def feedback_2(rev):
            revs2.append(rev)
        try:
            repos.sync(feedback=feedback_1, clean=True)
        except StopSync:
            self.assertEqual(revs[:3], revs2)
            repos.sync(feedback=feedback_2)  # restart sync
        self.assertEqual(revs, revs2)

    def test_sync_too_many_merges(self):
        data = self._generate_data_many_merges(100)
        self._git_init(data=False, bare=True)
        self._git_fast_import(data)
        self._add_repository('gitrepos', bare=True)
        repos = self._repomgr.get_repository('gitrepos')

        reclimit = sys.getrecursionlimit()
        try:
            sys.setrecursionlimit(80)
            repos.sync()
        finally:
            sys.setrecursionlimit(reclimit)

        rows = self.env.db_query("SELECT COUNT(*) FROM revision "
                                 "WHERE repos=%s", (repos.id,))
        self.assertEqual(202, rows[0][0])

    def _generate_data_many_merges(self, n, timestamp=1400000000):
        init = b"""\
blob
mark :1
data 0

reset refs/heads/dev
commit refs/heads/dev
mark :2
author Joe <joe@example.com> %(timestamp)d +0000
committer Joe <joe@example.com> %(timestamp)d +0000
data 5
root
M 100644 :1 .gitignore

commit refs/heads/master
mark :3
author Joe <joe@example.com> %(timestamp)d +0000
committer Joe <joe@example.com> %(timestamp)d +0000
data 7
master
from :2
M 100644 :1 master.txt

"""
        merge = b"""\
commit refs/heads/dev
mark :%(dev)d
author Joe <joe@example.com> %(timestamp)d +0000
committer Joe <joe@example.com> %(timestamp)d +0000
data 4
dev
from :2
M 100644 :1 dev%(dev)08d.txt

commit refs/heads/master
mark :%(merge)d
author Joe <joe@example.com> %(timestamp)d +0000
committer Joe <joe@example.com> %(timestamp)d +0000
data 19
Merge branch 'dev'
from :%(from)d
merge :%(dev)d
M 100644 :1 dev%(dev)08d.txt

"""
        data = io.BytesIO()
        data.write(init % {'timestamp': timestamp})
        for idx in xrange(n):
            data.write(merge % {'timestamp': timestamp,
                                'dev': 4 + idx * 2,
                                'merge': 5 + idx * 2,
                                'from': 3 + idx * 2})
        return data.getvalue()


class GitwebProjectsRepositoryProviderTestCase(unittest.TestCase):

    def setUp(self):
        self.env = EnvironmentStub()
        self.projects_base = mkdtemp()
        self.projects_list = os.path.join(self.projects_base, 'projects_list')
        with open(self.projects_list, 'w') as f:
            f.write("""
            repos1 user1
            repos2.git user+2+<user@example.com>

            repos3
            """)
        self.env.config.set('gitweb-repositories', 'projects_list',
                            self.projects_list)
        self.env.config.set('gitweb-repositories', 'projects_base',
                            self.projects_base)
        self.env.config.set('gitweb-repositories', 'projects_url',
                            'https://example.com/%s')

    def tearDown(self):
        self.env.shutdown()
        rmtree(self.projects_base)

    def test_project_list_path_not_found(self):
        """Warning is logged when projects_list file is not found, but
        exception is not raised.
        """
        os.remove(self.projects_list)
        provider = GitwebProjectsRepositoryProvider(self.env)
        repositories = list(provider.get_repositories())

        self.assertEqual([], repositories)

    def test_get_repositories(self):
        provider = GitwebProjectsRepositoryProvider(self.env)
        repositories = list(provider.get_repositories())

        self.assertEqual(3, len(repositories))
        self.assertEqual('repos1', repositories[0][0])
        self.assertEqual('git', repositories[0][1]['type'])
        self.assertEqual(os.path.join(self.projects_base, 'repos1'),
                         repositories[0][1]['dir'])
        self.assertEqual('https://example.com/repos1',
                         repositories[0][1]['url'])
        self.assertEqual('repos2', repositories[1][0])
        self.assertEqual('git', repositories[1][1]['type'])
        self.assertEqual(os.path.join(self.projects_base, 'repos2.git'),
                         repositories[1][1]['dir'])
        self.assertEqual('https://example.com/repos2',
                         repositories[1][1]['url'])
        self.assertEqual('repos3', repositories[2][0])
        self.assertEqual('git', repositories[2][1]['type'])
        self.assertEqual(os.path.join(self.projects_base, 'repos3'),
                         repositories[2][1]['dir'])
        self.assertEqual('https://example.com/repos3',
                         repositories[2][1]['url'])



class StopSync(Exception):
    pass


class GitConnectorTestCase(BaseTestCase):

    def _git_version_from_system_info(self):
        git_version = None
        for name, version in self.env.system_info:
            if name == 'GIT':
                git_version = version
        return git_version

    def test_get_system_info(self):
        self.assertIsNotNone(self._git_version_from_system_info())


def test_suite():
    suite = unittest.TestSuite()
    if GitCommandMixin.git_bin:
        suite.addTest(unittest.makeSuite(SanityCheckingTestCase))
        suite.addTest(unittest.makeSuite(PersistentCacheTestCase))
        suite.addTest(unittest.makeSuite(HistoryTimeRangeTestCase))
        suite.addTest(unittest.makeSuite(GitNormalTestCase))
        suite.addTest(unittest.makeSuite(GitRepositoryTestCase))
        suite.addTest(unittest.makeSuite(GitCachedRepositoryTestCase))
        suite.addTest(unittest.makeSuite(GitConnectorTestCase))
        suite.addTest(unittest.makeSuite(GitwebProjectsRepositoryProviderTestCase))
    else:
        print("SKIP: tracopt/versioncontrol/git/tests/git_fs.py (git cli "
              "binary, 'git', not found)")
    return suite


if __name__ == '__main__':
    unittest.main(defaultTest='test_suite')<|MERGE_RESOLUTION|>--- conflicted
+++ resolved
@@ -359,21 +359,12 @@
         self._git('merge', '-m', 'Merge branch "beta" to "alpha"', 'beta')
 
     def test_invalid_path_raises(self):
-<<<<<<< HEAD
-        with self.assertRaises(InvalidRepository) as cm:
-            GitRepository(self.env, '/the/invalid/path', {'name': 'therepos'},
-                          self.env.log)
-        self.assertEqual("therepos does not appear to be a Git repository. See "
-                         "the log for more information.", unicode(cm.exception))
-=======
         def try_init(reponame):
             params = {'name': reponame}
-            try:
+            with self.assertRaises(InvalidRepository) as cm:
                 GitRepository(self.env, '/the/invalid/path', params,
                               self.env.log)
-                self.fail('InvalidRepository not raised')
-            except InvalidRepository as e:
-                return e
+            return cm.exception
 
         e = try_init('')
         self.assertEqual('"(default)" is not readable or not a Git '
@@ -382,7 +373,6 @@
         e = try_init('therepos')
         self.assertEqual('"therepos" is not readable or not a Git repository.',
                          unicode(e))
->>>>>>> c553b5f5
 
     def test_repository_instance(self):
         self._git_init()
